import sys
from copy import deepcopy

import pytest
import numpy as np
from numpy.random import random, randint
from numpy import isclose

from flare.kernels.utils import from_mask_to_args, str_to_kernel_set
from flare.kernels.cutoffs import quadratic_cutoff_bound
from flare.parameters import Parameters
from flare.utils.parameter_helper import ParameterHelper

from .fake_gp import generate_mb_envs, generate_mb_twin_envs

list_to_test = [['twobody'], ['threebody'],
                ['twobody', 'threebody'],
                ['twobody', 'threebody', 'manybody']]
multi_cut = [False, True]

@pytest.mark.parametrize('kernels', list_to_test)
@pytest.mark.parametrize('multi_cutoff', multi_cut)
def test_force_en_multi_vs_simple(kernels, multi_cutoff):
    """Check that the analytical kernel matches the one implemented
    in mc_simple.py"""

    d1 = 1
    d2 = 2
    tol = 1e-4
    cell = 1e7 * np.eye(3)

    # set hyperparameters
    cutoffs, hyps1, hyps2, hm1, hm2 = generate_same_hm(
        kernels, multi_cutoff)

    delta = 1e-8
    env1 = generate_mb_envs(cutoffs, cell, delta, d1)
    env2 = generate_mb_envs(cutoffs, cell, delta, d2)
    env1 = env1[0][0]
    env2 = env2[0][0]

    # mc_simple
<<<<<<< HEAD
    kernel0, kg0, en_kernel0, force_en_kernel0, _, _, _ = \
        str_to_kernel_set("2+3+mb+mc", False)
    hyps = np.ones(7, dtype=np.float64)
    args0 = (hyps, cutoffs)

    # mc_sephyps
    kernel, kg, en_kernel, force_en_kernel, _, _, _ = \
        str_to_kernel_set("2+3+mb+mc", True)
    args1 = from_mask_to_args(hyps, hm, cutoffs)
=======
    kernel0, kg0, en_kernel0, force_en_kernel0 = str_to_kernel_set(
        kernels, "mc", None)
    args0 = from_mask_to_args(hyps1, cutoffs)

    # mc_sephyps
    # args1 and args 2 use 1 and 2 groups of hyper-parameters
    # if (diff_cutoff), 1 or 2 group of cutoffs
    # but same value as in args0
    kernel, kg, en_kernel, force_en_kernel = str_to_kernel_set(
        kernels, "mc", hm2)
    args1 = from_mask_to_args(hyps1, cutoffs, hm1)
    args2 = from_mask_to_args(hyps2, cutoffs, hm2)
>>>>>>> ed5bc7e7

    funcs = [[kernel0, kg0, en_kernel0, force_en_kernel0],
             [kernel, kg, en_kernel, force_en_kernel]]

    # compare whether mc_sephyps and mc_simple
    # yield the same values
    i = 2
    reference = funcs[0][i](env1, env2, *args0)
    result = funcs[1][i](env1, env2, *args1)
    print(kernels, i, reference, result)
    assert(isclose(reference, result, rtol=tol))
    result = funcs[1][i](env1, env2, *args2)
    print(kernels, i, reference, result)
    assert(isclose(reference, result, rtol=tol))

    i = 3
    reference = funcs[0][i](env1, env2, d1, *args0)
    result = funcs[1][i](env1, env2, d1, *args1)
    print(kernels, i, reference, result)
    assert(isclose(reference, result, rtol=tol))
    result = funcs[1][i](env1, env2, d1, *args2)
    print(kernels, i, reference, result)
    assert(isclose(reference, result, rtol=tol))

    i = 0
    reference = funcs[0][i](env1, env2, d1, d2, *args0)
    result = funcs[1][i](env1, env2, d1, d2, *args1)
    assert(isclose(reference, result, rtol=tol))
    print(kernels, i, reference, result)
    result = funcs[1][i](env1, env2, d1, d2, *args2)
    assert(isclose(reference, result, rtol=tol))
    print(kernels, i, reference, result)

    i = 1
    reference = funcs[0][i](env1, env2, d1, d2, *args0)
    result = funcs[1][i](env1, env2, d1, d2, *args1)
    print(kernels, i, reference, result)
    assert(isclose(reference[0], result[0], rtol=tol))
    assert(isclose(reference[1], result[1], rtol=tol).all())

    result = funcs[1][i](env1, env2, d1, d2, *args2)
    print(kernels, i, reference, result)
    assert(isclose(reference[0], result[0], rtol=tol))
    joint_grad = np.zeros(len(result[1])//2)
    for i in range(joint_grad.shape[0]):
        joint_grad[i] = result[1][i*2] + result[1][i*2+1]
    assert(isclose(reference[1], joint_grad, rtol=tol).all())


@pytest.mark.parametrize('kernels', list_to_test)
@pytest.mark.parametrize('diff_cutoff', multi_cut)
def test_check_sig_scale(kernels, diff_cutoff):
    """Check whether the grouping is properly assign
    with four environments

    * env1 and env2 are computed from two structures with four
    atoms each. There are two species 1, 2
    * env1_t and env2_t are derived from the same structure, but
      species 2 atoms are removed.
    * only the sigma of 1-1 are non-zero
    * so using env1 and env1_t should produce the same value
    * if the separate group of hyperparameter is properly
      applied, the result should be 2**2 times of
      the reference
    """

    d1 = 1
    d2 = 2
    tol = 1e-4
    scale = 2

    cutoffs, hyps0, hm = generate_diff_hm(kernels, diff_cutoff)

    delta = 1e-8
    env1, env1_t = generate_mb_twin_envs(cutoffs, np.eye(3)*100, delta, d1, hm)
    env2, env2_t = generate_mb_twin_envs(cutoffs, np.eye(3)*100, delta, d2, hm)
    env1 = env1[0][0]
    env2 = env2[0][0]
    env1_t = env1_t[0][0]
    env2_t = env2_t[0][0]

    # make the second sigma zero
    hyps1 = np.copy(hyps0)
    hyps0[0::4] = 0  # 1e-8
    hyps1[0::4] = 0  # 1e-8
    hyps1[1::4] *= scale

    kernel, kg, en_kernel, force_en_kernel = str_to_kernel_set(
        kernels, 'mc', hm)

    args0 = from_mask_to_args(hyps0, cutoffs, hm)
    args1 = from_mask_to_args(hyps1, cutoffs, hm)

    reference = en_kernel(env1, env2, *args0)
    result = en_kernel(env1_t, env2_t, *args1)
    print(en_kernel.__name__, result, reference)
    if (reference != 0):
        assert isclose(result/reference, scale**2, rtol=tol)

    reference = force_en_kernel(env1, env2, d1, *args0)
    result = force_en_kernel(env1_t, env2_t, d1, *args1)
    print(force_en_kernel.__name__, result, reference)
    if (reference != 0):
        assert isclose(result/reference, scale**2, rtol=tol)

    reference = kernel(env1, env2, d1, d2, *args0)
    result = kernel(env1_t, env2_t, d1, d2, *args1)
    print(kernel.__name__, result, reference)
    if (reference != 0):
        assert isclose(result/reference, scale**2, rtol=tol)

    reference = kg(env1, env2, d1, d2, *args0)
    result = kg(env1_t, env2_t, d1, d2, *args1)
    print(kg.__name__, result, reference)
    if (reference[0] != 0):
        assert isclose(result[0]/reference[0], scale**2, rtol=tol)
    for idx in range(reference[1].shape[0]):
        # check sig0
        if (reference[1][idx] != 0 and (idx % 4) == 0):
            assert isclose(result[1][idx]/reference[1][idx], scale, rtol=tol)
        # check the rest, but skip sig 1
        elif (reference[1][idx] != 0 and (idx % 4) != 1):
            assert isclose(result[1][idx]/reference[1]
                           [idx], scale**2, rtol=tol)


@pytest.mark.parametrize('kernels', list_to_test)
@pytest.mark.parametrize('diff_cutoff', multi_cut)
def test_force_bound_cutoff_compare(kernels, diff_cutoff):
    """Check that the analytical kernel matches the one implemented
    in mc_simple.py"""

    d1 = 1
    d2 = 2
    tol = 1e-4
    cell = 1e7 * np.eye(3)
    delta = 1e-8

    cutoffs, hyps, hm = generate_diff_hm(kernels, diff_cutoff)
    kernel, kg, en_kernel, force_en_kernel = str_to_kernel_set(
        kernels, "mc", hm)
    args = from_mask_to_args(hyps, cutoffs, hm)

    np.random.seed(10)
    env1 = generate_mb_envs(cutoffs, cell, delta, d1, hm)
    env2 = generate_mb_envs(cutoffs, cell, delta, d2, hm)
    env1 = env1[0][0]
    env2 = env2[0][0]

    reference = kernel(env1, env2, d1, d2, *args, quadratic_cutoff_bound)
    result = kernel(env1, env2, d1, d2, *args)
    assert(isclose(reference, result, rtol=tol))

    reference = kg(env1, env2, d1, d2, *args, quadratic_cutoff_bound)
    result = kg(env1, env2, d1, d2, *args)
    assert(isclose(reference[0], result[0], rtol=tol))
    assert(isclose(reference[1], result[1], rtol=tol).all())

    reference = en_kernel(env1, env2, *args, quadratic_cutoff_bound)
    result = en_kernel(env1, env2, *args)
    assert(isclose(reference, result, rtol=tol))

    reference = force_en_kernel(
        env1, env2, d1, *args, quadratic_cutoff_bound)
    result = force_en_kernel(env1, env2, d1, *args)
    assert(isclose(reference, result, rtol=tol))


@pytest.mark.parametrize('kernels', [['twobody', 'threebody']])
@pytest.mark.parametrize('diff_cutoff', multi_cut)
def test_constraint(kernels, diff_cutoff):
    """Check that the analytical force/en kernel matches finite difference of
    energy kernel."""

    if ('manybody' in kernels):
        return

    d1 = 1
    d2 = 2
    cell = 1e7 * np.eye(3)
    delta = 1e-8

    cutoffs, hyps, hm = generate_diff_hm(
        kernels, diff_cutoff=diff_cutoff, constraint=True)

    _, __, en_kernel, force_en_kernel = str_to_kernel_set(kernels, "mc", hm)

    args0 = from_mask_to_args(hyps, cutoffs, hm)

    np.random.seed(10)
    env1 = generate_mb_envs(cutoffs, cell, delta, d1, hm)
    env2 = generate_mb_envs(cutoffs, cell, delta, d2, hm)

    kern_finite_diff = 0

    if ('twobody' in kernels):
        _, __, en2_kernel, fek2 = str_to_kernel_set(['twobody'], "mc", hm)
        calc1 = en2_kernel(env1[1][0], env2[0][0], *args0)
        calc2 = en2_kernel(env1[0][0], env2[0][0], *args0)
        kern_finite_diff += 4*(calc1 - calc2) / 2.0 / delta

    if ('threebody' in kernels):
        _, __, en3_kernel, fek3 = str_to_kernel_set(['threebody'], "mc", hm)
        calc1 = en3_kernel(env1[1][0], env2[0][0], *args0)
        calc2 = en3_kernel(env1[0][0], env2[0][0], *args0)
        kern_finite_diff += 9*(calc1 - calc2) / 3.0 / delta

    kern_analytical = force_en_kernel(env1[0][0], env2[0][0], d1, *args0)

    tol = 1e-4
    print(kern_finite_diff, kern_analytical)
    assert(isclose(-kern_finite_diff, kern_analytical, rtol=tol))


@pytest.mark.parametrize('kernels', list_to_test)
@pytest.mark.parametrize('diff_cutoff', multi_cut)
def test_force_en(kernels, diff_cutoff):
    """Check that the analytical force/en kernel matches finite difference of
    energy kernel."""

    delta = 1e-5
    d1 = 1
    d2 = 2
    cell = 1e7 * np.eye(3)
    np.random.seed(0)

    cutoffs, hyps, hm = generate_diff_hm(kernels, diff_cutoff)
    args = from_mask_to_args(hyps, cutoffs, hm)

    env1 = generate_mb_envs(cutoffs, cell, delta, d1, hm)
    env2 = generate_mb_envs(cutoffs, cell, delta, d2, hm)

    _, __, en_kernel, force_en_kernel = str_to_kernel_set(kernels, "mc", hm)

    kern_analytical = force_en_kernel(env1[0][0], env2[0][0], d1, *args)

    kern_finite_diff = 0
    if ('manybody' in kernels):
        kernel, _, enm_kernel, efk = str_to_kernel_set(['manybody'], "mc", hm)

        calc = 0
        for i in range(len(env1[0])):
            calc += enm_kernel(env1[1][i], env2[0][0], *args)
            calc -= enm_kernel(env1[2][i], env2[0][0], *args)

        kern_finite_diff += (calc)/(2*delta)

    if ('twobody' in kernels or 'threebody' in kernels):
        args23 = from_mask_to_args(hyps, cutoffs, hm)

    if ('twobody' in kernels):
        kernel, _, en2_kernel, efk = str_to_kernel_set(['2b'], 'mc', hm)
        calc1 = en2_kernel(env1[1][0], env2[0][0], *args23)
        calc2 = en2_kernel(env1[2][0], env2[0][0], *args23)
        diff2b = 4 * (calc1 - calc2) / 2.0 / delta / 2.0

        kern_finite_diff += diff2b

    if ('threebody' in kernels):
        kernel, _, en3_kernel, efk = str_to_kernel_set(['3b'], 'mc', hm)
        calc1 = en3_kernel(env1[1][0], env2[0][0], *args23)
        calc2 = en3_kernel(env1[2][0], env2[0][0], *args23)
        diff3b = 9 * (calc1 - calc2) / 3.0 / delta / 2.0

        kern_finite_diff += diff3b


    tol = 1e-3
    print("\nforce_en", kernels, kern_finite_diff, kern_analytical)
    assert (isclose(-kern_finite_diff, kern_analytical, rtol=tol))


@pytest.mark.parametrize('kernels', list_to_test)
@pytest.mark.parametrize('diff_cutoff', multi_cut)
def test_force(kernels, diff_cutoff):
    """Check that the analytical force kernel matches finite difference of
    energy kernel."""

    d1 = 1
    d2 = 2
    tol = 1e-3
    cell = 1e7 * np.eye(3)
    delta = 1e-4
    cutoffs = np.ones(3)*1.2

    np.random.seed(10)

    cutoffs, hyps, hm = generate_diff_hm(kernels, diff_cutoff)
    kernel, kg, en_kernel, fek = str_to_kernel_set(kernels, 'mc', hm)

    nterm = 0
    for term in ['twobody', 'threebody', 'manybody']:
        if (term in kernels):
            nterm += 1

    np.random.seed(10)
    env1 = generate_mb_envs(cutoffs, cell, delta, d1, hm)
    env2 = generate_mb_envs(cutoffs, cell, delta, d2, hm)

    # check force kernel
    kern_finite_diff = 0
    if 'manybody' in kernels and len(kernels)==1:
        _, __, enm_kernel, ___ = str_to_kernel_set(['manybody'], 'mc', hm)
        mhyps, mcutoffs, mhyps_mask = Parameters.get_component_mask(hm, 'manybody', hyps=hyps)
        margs = from_mask_to_args(mhyps, mcutoffs, mhyps_mask)
        cal = 0
        for i in range(3):
            for j in range(len(env1[0])):
                cal += enm_kernel(env1[1][i], env2[1][j], *margs)
                cal += enm_kernel(env1[2][i], env2[2][j], *margs)
                cal -= enm_kernel(env1[1][i], env2[2][j], *margs)
                cal -= enm_kernel(env1[2][i], env2[1][j], *margs)
        kern_finite_diff += cal / (4 * delta ** 2)
    elif 'manybody' in kernels:
        # TODO: Establish why 2+3+MB fails (numerical error?)
        return

    if ('twobody' in kernels):
        ntwobody = 1
        _, __, en2_kernel, ___ = str_to_kernel_set(['twobody'], 'mc', hm)
        bhyps, bcutoffs, bhyps_mask = Parameters.get_component_mask(hm, 'twobody', hyps=hyps)
        args2 = from_mask_to_args(bhyps, bcutoffs, bhyps_mask)

        calc1 = en2_kernel(env1[1][0], env2[1][0], *args2)
        calc2 = en2_kernel(env1[2][0], env2[2][0], *args2)
        calc3 = en2_kernel(env1[1][0], env2[2][0], *args2)
        calc4 = en2_kernel(env1[2][0], env2[1][0], *args2)
        kern_finite_diff += 4 * (calc1 + calc2 - calc3 - calc4) / (4*delta**2)
    else:
        ntwobody = 0

    if ('threebody' in kernels):
        _, __, en3_kernel, ___ = str_to_kernel_set(['threebody'], 'mc', hm)

        thyps, tcutoffs, thyps_mask = Parameters.get_component_mask(hm, 'threebody', hyps=hyps)
        args3 = from_mask_to_args(thyps, tcutoffs, thyps_mask)

        calc1 = en3_kernel(env1[1][0], env2[1][0], *args3)
        calc2 = en3_kernel(env1[2][0], env2[2][0], *args3)
        calc3 = en3_kernel(env1[1][0], env2[2][0], *args3)
        calc4 = en3_kernel(env1[2][0], env2[1][0], *args3)
        kern_finite_diff += 9 * (calc1 + calc2 - calc3 - calc4) / (4*delta**2)

    args = from_mask_to_args(hyps, cutoffs, hm)
    kern_analytical = kernel(env1[0][0], env2[0][0], d1, d2, *args)

    assert(isclose(kern_finite_diff, kern_analytical, rtol=tol))


@pytest.mark.parametrize('kernels', list_to_test)
@pytest.mark.parametrize('diff_cutoff', multi_cut)
@pytest.mark.parametrize('constraint', [True, False])
def test_hyps_grad(kernels, diff_cutoff, constraint):

    delta = 1e-8
    d1 = 1
    d2 = 2
    tol = 1e-4

    np.random.seed(10)
    cutoffs, hyps, hm = generate_diff_hm(kernels, diff_cutoff, constraint=constraint)
    args = from_mask_to_args(hyps, cutoffs, hm)
    kernel, kernel_grad, _, __ = str_to_kernel_set(kernels, "mc", hm)

    np.random.seed(0)
    env1 = generate_mb_envs(cutoffs, np.eye(3)*100, delta, d1)
    env2 = generate_mb_envs(cutoffs, np.eye(3)*100, delta, d2)
    env1 = env1[0][0]
    env2 = env2[0][0]

    k, grad = kernel_grad(env1, env2, d1, d2, *args)

    original = kernel(env1, env2, d1, d2, *args)

    nhyps = len(hyps)
    if hm['train_noise']:
        nhyps -= 1
    original_hyps = Parameters.get_hyps(hm, hyps=hyps)

    for i in range(nhyps):
        newhyps = np.copy(hyps)
        newhyps[i] += delta
        if ('map' in hm.keys()):
            newid = hm['map'][i]
            hm['original_hyps'] = np.copy(original_hyps)
            hm['original_hyps'][newid] += delta
        newargs = from_mask_to_args(newhyps, cutoffs, hm)

        hgrad = (kernel(env1, env2, d1, d2, *newargs) - original)/delta
        if 'map' in hm:
            print(i, "hgrad", hgrad, grad[hm['map'][i]])
            assert(isclose(grad[hm['map'][i]], hgrad, rtol=tol))
        else:
            print(i, "hgrad", hgrad, grad[i])
            assert(isclose(grad[i], hgrad, rtol=tol))


def generate_same_hm(kernels, multi_cutoff=False):
    """
    generate hyperparameter and masks that are effectively the same
    but with single or multi group expression
    """
    pm1 = ParameterHelper(species=['H', 'He'],
            parameters={'noise':0.05})

    pm2 = ParameterHelper(species=['H', 'He'],
            parameters={'noise':0.05})

    if ('twobody' in kernels):
        para = 2.5+0.1*random(3)
        pm1.set_parameters('cutoff_twobody', para[-1])
        pm1.define_group('twobody', 'twobody0', ['*', '*'], para[:-1])

        pm2.set_parameters('cutoff_twobody', para[-1])
        pm2.define_group('twobody', 'twobody0', ['*', '*'], para[:-1])
        pm2.define_group('twobody', 'twobody1', ['H', 'H'], para[:-1])

        if (multi_cutoff):
            pm2.set_parameters('twobody0', para)
            pm2.set_parameters('twobody1', para)

    if ('threebody' in kernels):
        para = 1.2+0.1*random(3)
        pm1.set_parameters('cutoff_threebody', para[-1])
        pm1.define_group('threebody', 'threebody0', ['*', '*', '*'], para[:-1])

        pm2.set_parameters('cutoff_threebody', para[-1])
        pm2.define_group('threebody', 'threebody0', ['*', '*', '*'], para[:-1])
        pm2.define_group('threebody', 'threebody1', ['H', 'H', 'H'], para[:-1])


        if (multi_cutoff):
            pm2.define_group('cut3b', 'c1', ['*', '*'], parameters=para)
            pm2.define_group('cut3b', 'c2', ['H', 'H'], parameters=para)

    if ('manybody' in kernels):
        para = 1.2+0.1*random(3)

        pm1.set_parameters('cutoff_manybody', para[-1])
        pm1.define_group('manybody', 'manybody0', ['*', '*'], para[:-1])

        pm2.set_parameters('cutoff_manybody', para[-1])
        pm2.define_group('manybody', 'manybody0', ['*', '*'], para[:-1])
        pm2.define_group('manybody', 'manybody1', ['H', 'H'], para[:-1])

        if (multi_cutoff):
            pm2.set_parameters('manybody0', para)
            pm2.set_parameters('manybody1', para)

    hm1 = pm1.as_dict()
    hyps1 = hm1['hyps']
    cut = hm1['cutoffs']

    hm2 = pm2.as_dict()
    hyps2 = hm2['hyps']
    cut = hm2['cutoffs']

    return cut, hyps1, hyps2, hm1, hm2


def generate_diff_hm(kernels, diff_cutoff=False, constraint=False):

    pm = ParameterHelper(species=['H', 'He'],
            parameters={'noise':0.05})

    if ('twobody' in kernels):
        para1 = 2.5+0.1*random(3)
        para2 = 2.5+0.1*random(3)
        pm.set_parameters('cutoff_twobody', para1[-1])
        pm.define_group('twobody', 'twobody0', ['*', '*'])
        pm.set_parameters('twobody0', para1[:-1], not constraint)
        pm.define_group('twobody', 'twobody1', ['H', 'H'], para2[:-1])

        if (diff_cutoff):
            pm.set_parameters('twobody0', para1, not constraint)
            pm.set_parameters('twobody1', para2)


    if ('threebody' in kernels):
        para1 = 1.2+0.1*random(3)
        para2 = 1.2+0.1*random(3)
        pm.set_parameters('cutoff_threebody', para1[-1])
        pm.define_group('threebody', 'threebody0', ['*', '*', '*'], para1[:-1])
        pm.set_parameters('threebody0', para1[:-1], not constraint)
        pm.define_group('threebody', 'threebody1', ['H', 'H', 'H'], para2[:-1])


        if (diff_cutoff):
            pm.define_group('cut3b', 'c1', ['*', '*'], parameters=para1)
            pm.define_group('cut3b', 'c2', ['H', 'H'], parameters=para2)

    if ('manybody' in kernels):
        para1 = 1.2+0.1*random(3)
        para2 = 1.2+0.1*random(3)

        pm.set_parameters('cutoff_manybody', para1[-1])
        pm.define_group('manybody', 'manybody0', ['*', '*'])
        pm.set_parameters('manybody0', para1[:-1], not constraint)
        pm.define_group('manybody', 'manybody1', ['H', 'H'], para2[:-1])

        if (diff_cutoff):
            pm.set_parameters('manybody0', para1, not constraint)
            pm.set_parameters('manybody1', para2)

    hm = pm.as_dict()
    hyps = hm['hyps']
    cut = hm['cutoffs']

    return cut, hyps, hm<|MERGE_RESOLUTION|>--- conflicted
+++ resolved
@@ -40,30 +40,18 @@
     env2 = env2[0][0]
 
     # mc_simple
-<<<<<<< HEAD
     kernel0, kg0, en_kernel0, force_en_kernel0, _, _, _ = \
-        str_to_kernel_set("2+3+mb+mc", False)
-    hyps = np.ones(7, dtype=np.float64)
-    args0 = (hyps, cutoffs)
-
-    # mc_sephyps
-    kernel, kg, en_kernel, force_en_kernel, _, _, _ = \
-        str_to_kernel_set("2+3+mb+mc", True)
-    args1 = from_mask_to_args(hyps, hm, cutoffs)
-=======
-    kernel0, kg0, en_kernel0, force_en_kernel0 = str_to_kernel_set(
-        kernels, "mc", None)
+        str_to_kernel_set(kernels, "mc", None)
     args0 = from_mask_to_args(hyps1, cutoffs)
 
     # mc_sephyps
     # args1 and args 2 use 1 and 2 groups of hyper-parameters
     # if (diff_cutoff), 1 or 2 group of cutoffs
     # but same value as in args0
-    kernel, kg, en_kernel, force_en_kernel = str_to_kernel_set(
+    kernel, kg, en_kernel, force_en_kernel, _, _, _ = str_to_kernel_set(
         kernels, "mc", hm2)
     args1 = from_mask_to_args(hyps1, cutoffs, hm1)
     args2 = from_mask_to_args(hyps2, cutoffs, hm2)
->>>>>>> ed5bc7e7
 
     funcs = [[kernel0, kg0, en_kernel0, force_en_kernel0],
              [kernel, kg, en_kernel, force_en_kernel]]
