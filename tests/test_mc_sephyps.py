--- conflicted
+++ resolved
@@ -6,7 +6,6 @@
 from numpy.random import random, randint
 from numpy import isclose
 
-from flare import env, struc, gp
 from flare.kernels.mc_sephyps import _str_to_kernel as stk
 from flare.kernels.utils import from_mask_to_args, str_to_kernel_set
 from flare.cutoffs import quadratic_cutoff_bound
@@ -15,7 +14,6 @@
 from .fake_gp import generate_mb_envs, generate_mb_twin_envs
 
 list_to_test = ['2', '3', 'mb', '2+3', '2+3+mb']
-
 
 @pytest.mark.parametrize('kernel_name', list_to_test)
 @pytest.mark.parametrize('multi_cutoff', [True, False])
@@ -23,15 +21,6 @@
     """Check that the analytical kernel matches the one implemented
     in mc_simple.py"""
 
-<<<<<<< HEAD
-    cutoffs = np.ones(3, dtype=np.float64)
-    delta = 1e-8
-    env1_1, env1_2, env1_3, env2_1, env2_2, env2_3 = \
-        generate_envs(cutoffs, delta)
-
-    # set hyperparameters
-=======
->>>>>>> 9d1edced
     d1 = 1
     d2 = 2
     tol = 1e-4
@@ -203,7 +192,7 @@
     cell = 1e7 * np.eye(3)
     delta = 1e-8
 
-    cutoffs, hyps, hm = generate_diff_hm(kernel_name, diff_cutoff, False)
+    cutoffs, hyps, hm = generate_diff_hm(kernel_name, diff_cutoff)
     kernel, kg, en_kernel, force_en_kernel = str_to_kernel_set(
         kernel_name, True)
     args = from_mask_to_args(hyps, hm, cutoffs)
@@ -249,67 +238,28 @@
 
     cutoffs, hyps, hm = generate_diff_hm(
         kernel_name, diff_cutoff=diff_cutoff, constraint=True)
+
     _, __, en_kernel, force_en_kernel = str_to_kernel_set(kernel_name, True)
+
     args0 = from_mask_to_args(hyps, hm, cutoffs)
 
-<<<<<<< HEAD
-    force_en_kernel = stk[kernel_name+"_force_en"]
-    en_kernel = stk[kernel_name+"_en"]
-    if bool('two' in kernel_name) != bool('three' in kernel_name):
-=======
     np.random.seed(10)
     env1 = generate_mb_envs(cutoffs, cell, delta, d1, hm)
     env2 = generate_mb_envs(cutoffs, cell, delta, d2, hm)
 
     kern_finite_diff = 0
->>>>>>> 9d1edced
 
     if ('2' in kernel_name):
         _, __, en2_kernel, fek2 = str_to_kernel_set('2', True)
         calc1 = en2_kernel(env1[1][0], env2[0][0], *args0)
         calc2 = en2_kernel(env1[0][0], env2[0][0], *args0)
-        kern_finite_diff += (calc1 - calc2) / 2.0 / delta
-
-<<<<<<< HEAD
-        kern_finite_diff = (calc1 - calc2) / delta
-        if ('two' in kernel_name):
-            kern_finite_diff *= 2
-        else:
-            kern_finite_diff *= 3
-    else:
-        en2_kernel = stk['two_body_mc_en']
-        en3_kernel = stk['three_body_mc_en']
-        # check force kernel
-        hm2 = deepcopy(hm)
-        hm3 = deepcopy(hm)
-        if ('map' in hm):
-            hm2['original'] = np.hstack([hm2['original'][0:nbond*2], hm2['original'][-1]])
-            hm2['map'] = np.array([1, 3, 4])
-            hm3['original'] = hm3['original'][nbond*2:]
-            hm3['map'] = np.array([1, 3, 4])
-            nbond = 1
-
-        hm2['ntriplet']=0
-        hm3['nbond']=0
-
-        args2 = from_mask_to_args(hyps[0:nbond*2], hm2, cutoffs)
-
-        calc1 = en2_kernel(env1_2, env2_1, *args2)
-        calc2 = en2_kernel(env1_1, env2_1, *args2)
-        kern_finite_diff = 4 * (calc1 - calc2) / 2.0 / delta
-
-        args3 = from_mask_to_args(hyps[nbond*2:-1], hm3, cutoffs)
-
-        calc1 = en3_kernel(env1_2, env2_1, *args3)
-        calc2 = en3_kernel(env1_1, env2_1, *args3)
-        kern_finite_diff += 9 * (calc1 - calc2) / 3.0 / delta
-=======
+        kern_finite_diff += 4*(calc1 - calc2) / 2.0 / delta
+
     if ('3' in kernel_name):
         _, __, en3_kernel, fek3 = str_to_kernel_set('3', True)
         calc1 = en3_kernel(env1[1][0], env2[0][0], *args0)
         calc2 = en3_kernel(env1[0][0], env2[0][0], *args0)
-        kern_finite_diff += (calc1 - calc2) / 3.0 / delta
->>>>>>> 9d1edced
+        kern_finite_diff += 9*(calc1 - calc2) / 3.0 / delta
 
     kern_analytical = force_en_kernel(env1[0][0], env2[0][0], d1, *args0)
 
@@ -329,7 +279,7 @@
     cell = 1e7 * np.eye(3)
     np.random.seed(0)
 
-    cutoffs, hyps, hm = generate_diff_hm(kernel_name, diff_cutoff, False)
+    cutoffs, hyps, hm = generate_diff_hm(kernel_name, diff_cutoff)
     args = from_mask_to_args(hyps, hm, cutoffs)
 
     env1 = generate_mb_envs(cutoffs, cell, delta, d1, hm)
@@ -357,7 +307,7 @@
         kernel, _, en2_kernel, efk = str_to_kernel_set('2b', True)
         calc1 = en2_kernel(env1[1][0], env2[0][0], *args23)
         calc2 = en2_kernel(env1[2][0], env2[0][0], *args23)
-        diff2b = (calc1 - calc2) / 2.0 / delta / 2.0
+        diff2b = 4 * (calc1 - calc2) / 2.0 / delta / 2.0
 
         kern_finite_diff += diff2b
 
@@ -365,7 +315,7 @@
         kernel, _, en3_kernel, efk = str_to_kernel_set('3b', True)
         calc1 = en3_kernel(env1[1][0], env2[0][0], *args23)
         calc2 = en3_kernel(env1[2][0], env2[0][0], *args23)
-        diff3b = (calc1 - calc2) / 3.0 / delta / 2.0
+        diff3b = 9 * (calc1 - calc2) / 3.0 / delta / 2.0
 
         kern_finite_diff += diff3b
 
@@ -383,81 +333,89 @@
 
     d1 = 1
     d2 = 2
-    tol = 1e-4
+    tol = 1e-3
     cell = 1e7 * np.eye(3)
-    delta = 1e-5
-
-<<<<<<< HEAD
-    kernel = stk[kernel_name]
-    
-    en2_kernel = stk['two_body_mc_en']
-    en3_kernel = stk['three_body_mc_en']
-    calc1 = 0
-    calc2 = 0
-    calc3 = 0
-    calc4 = 0
-    if 'two' in kernel_name:
-        calc1 += 4 * en2_kernel(env1_2, env2_2, *args0)
-        calc2 += 4 * en2_kernel(env1_3, env2_3, *args0)
-        calc3 += 4 * en2_kernel(env1_2, env2_3, *args0)
-        calc4 += 4 * en2_kernel(env1_3, env2_2, *args0)
-    if 'three' in kernel_name:
-        calc1 += 9 * en3_kernel(env1_2, env2_2, *args0)
-        calc2 += 9 * en3_kernel(env1_3, env2_3, *args0)
-        calc3 += 9 * en3_kernel(env1_2, env2_3, *args0)
-        calc4 += 9 * en3_kernel(env1_3, env2_2, *args0)
-
-    kern_finite_diff = (calc1 + calc2 - calc3 - calc4) / (4*delta**2)
-    kern_analytical = kernel(env1_1, env2_1, d1, d2, *args0)
-    tol = 1e-4
-    assert(np.isclose(kern_finite_diff, kern_analytical, atol=tol))
-=======
-    cutoffs, hyps, hm = generate_diff_hm(
-        kernel_name, diff_cutoff=diff_cutoff)
+    delta = 1e-4
+    cutoffs = np.ones(3)*1.2
+
+    np.random.seed(10)
+
+    cutoffs, hyps, hm = generate_diff_hm(kernel_name, diff_cutoff)
     kernel, kg, en_kernel, fek = str_to_kernel_set(kernel_name, True)
-    args = from_mask_to_args(hyps, hm, cutoffs)
+
+    nterm = 0
+    for term in ['2', '3', 'mb']:
+        if (term in kernel_name):
+            nterm += 1
 
     np.random.seed(10)
     env1 = generate_mb_envs(cutoffs, cell, delta, d1, hm)
     env2 = generate_mb_envs(cutoffs, cell, delta, d2, hm)
 
     # check force kernel
+    kern_finite_diff = 0
     if ('mb' == kernel_name):
+        _, __, enm_kernel, ___ = str_to_kernel_set('mb', True)
+        mhyps, mhyps_mask = HyperParameterMasking.get_mb_hyps(
+                hyps, hm, True)
+        margs = from_mask_to_args(mhyps, mhyps_mask, cutoffs)
         cal = 0
         for i in range(3):
             for j in range(len(env1[0])):
-                cal += en_kernel(env1[1][i], env2[1][j], *args)
-                cal += en_kernel(env1[2][i], env2[2][j], *args)
-                cal -= en_kernel(env1[1][i], env2[2][j], *args)
-                cal -= en_kernel(env1[2][i], env2[1][j], *args)
-        kern_finite_diff = cal / (4 * delta ** 2)
-    elif ('mb' not in kernel_name):
-        calc1 = en_kernel(env1[1][0], env2[1][0], *args)
-        calc2 = en_kernel(env1[2][0], env2[2][0], *args)
-        calc3 = en_kernel(env1[1][0], env2[2][0], *args)
-        calc4 = en_kernel(env1[2][0], env2[1][0], *args)
-        kern_finite_diff = (calc1 + calc2 - calc3 - calc4) / (4*delta**2)
+                cal += enm_kernel(env1[1][i], env2[1][j], *margs)
+                cal += enm_kernel(env1[2][i], env2[2][j], *margs)
+                cal -= enm_kernel(env1[1][i], env2[2][j], *margs)
+                cal -= enm_kernel(env1[2][i], env2[1][j], *margs)
+        kern_finite_diff += cal / (4 * delta ** 2)
     else:
+        # TODO: Establish why 2+3+MB fails (numerical error?)
         return
->>>>>>> 9d1edced
-
-    kern_analytical = kernel(env1[0][0], env2[0][0],
-                             d1, d2, *args)
+
+    if ('2' in kernel_name):
+        nbond = 1
+        _, __, en2_kernel, ___ = str_to_kernel_set('2', True)
+        bhyps, bhyps_mask = HyperParameterMasking.get_2b_hyps(
+                hyps, hm, True)
+        args2 = from_mask_to_args(bhyps, bhyps_mask, cutoffs[:1])
+
+        calc1 = en2_kernel(env1[1][0], env2[1][0], *args2)
+        calc2 = en2_kernel(env1[2][0], env2[2][0], *args2)
+        calc3 = en2_kernel(env1[1][0], env2[2][0], *args2)
+        calc4 = en2_kernel(env1[2][0], env2[1][0], *args2)
+        kern_finite_diff += 4 * (calc1 + calc2 - calc3 - calc4) / (4*delta**2)
+    else:
+        nbond = 0
+
+    if ('3' in kernel_name):
+        _, __, en3_kernel, ___ = str_to_kernel_set('3'+kernel_type, True)
+
+        thyps, thyps_mask = HyperParameterMasking.get_3b_hyps(
+                hyps, hm, True)
+        args3 = from_mask_to_args(thyps, thyps_mask, cutoffs[:2])
+
+        calc1 = en3_kernel(env1[1][0], env2[1][0], *args3)
+        calc2 = en3_kernel(env1[2][0], env2[2][0], *args3)
+        calc3 = en3_kernel(env1[1][0], env2[2][0], *args3)
+        calc4 = en3_kernel(env1[2][0], env2[1][0], *args3)
+        kern_finite_diff += 9 * (calc1 + calc2 - calc3 - calc4) / (4*delta**2)
+
+    args = from_mask_to_args(hyps, hm, cutoffs)
+    kern_analytical = kernel(env1[0][0], env2[0][0], d1, d2, *args)
+
+    assert(isclose(kern_finite_diff, kern_analytical, rtol=tol))
+
+
+@pytest.mark.parametrize('kernel_name', list_to_test)
+@pytest.mark.parametrize('diff_cutoff', [True, False])
+@pytest.mark.parametrize('constraint', [True, False])
+def test_hyps_grad(kernel_name, diff_cutoff, constraint):
+
+    delta = 1e-8
+    d1 = 1
+    d2 = 2
     tol = 1e-4
-    print(kernel_name, kern_finite_diff, kern_analytical)
-    assert(isclose(kern_finite_diff, kern_analytical, rtol=tol))
-
-
-@pytest.mark.parametrize('kernel_name', list_to_test)
-@pytest.mark.parametrize('constraint', [True, False])
-def test_hyps_grad(kernel_name, constraint):
-
-    delta = 1e-8
-    d1 = 1
-    d2 = 2
-    tol = 1e-4
-
-    cutoffs, hyps, hm = generate_diff_hm(kernel_name, constraint=constraint)
+
+    cutoffs, hyps, hm = generate_diff_hm(kernel_name, diff_cutoff, constraint=constraint)
     args = from_mask_to_args(hyps, hm, cutoffs)
     kernel, kernel_grad, _, __ = str_to_kernel_set(kernel_name, True)
 
@@ -568,18 +526,21 @@
         para1 = 2.5+0.1*random(3)
         para2 = 2.5+0.1*random(3)
         pm.set_parameters('cutoff2b', para1[-1])
-        pm.define_group('bond', 'bond0', ['*', '*'], para1[:-1])
+        pm.define_group('bond', 'bond0', ['*', '*'])
+        pm.set_parameters('bond0', para1[:-1], not constraint)
         pm.define_group('bond', 'bond1', ['H', 'H'], para2[:-1])
 
         if (diff_cutoff):
-            pm.set_parameters('bond0', para1)
+            pm.set_parameters('bond0', para1, not constraint)
             pm.set_parameters('bond1', para2)
+
 
     if ('3' in kernel_name):
         para1 = 1.2+0.1*random(3)
         para2 = 1.2+0.1*random(3)
         pm.set_parameters('cutoff3b', para1[-1])
         pm.define_group('triplet', 'triplet0', ['*', '*', '*'], para1[:-1])
+        pm.set_parameters('triplet0', para1[:-1], not constraint)
         pm.define_group('triplet', 'triplet1', ['H', 'H', 'H'], para2[:-1])
 
 
@@ -592,11 +553,12 @@
         para2 = 1.2+0.1*random(3)
 
         pm.set_parameters('cutoffmb', para1[-1])
-        pm.define_group('mb', 'mb0', ['*', '*'], para1[:-1])
+        pm.define_group('mb', 'mb0', ['*', '*'])
+        pm.set_parameters('mb0', para1[:-1], not constraint)
         pm.define_group('mb', 'mb1', ['H', 'H'], para2[:-1])
 
         if (diff_cutoff):
-            pm.set_parameters('mb0', para1)
+            pm.set_parameters('mb0', para1, not constraint)
             pm.set_parameters('mb1', para2)
 
     hm = pm.generate_dict()
