--- conflicted
+++ resolved
@@ -279,11 +279,8 @@
                       new_gp.predict(x_t=test_point, d=d))
     os.remove('two_body.pickle')
 
-<<<<<<< HEAD
     two_body_gp.write_model('two_body', 'json')
-=======
-    two_body_gp.write_model('two_body','json')
->>>>>>> 213acef5
+
     with open('two_body.json', 'r') as f:
         new_gp = GaussianProcess.from_dict(json.loads(f.readline()))
     for d in [0, 1, 2]:
