import pytest
import pickle
import os
import json
import numpy as np

from typing import List
from pytest import raises
from scipy.optimize import OptimizeResult

import flare
from flare.predict import predict_on_structure
from flare.gp import GaussianProcess
from flare.env import AtomicEnvironment
from flare.struc import Structure
import flare.kernels.sc as en
import flare.kernels.mc_simple as mc_simple
from flare.otf_parser import OtfAnalysis

from .fake_gp import generate_hm, get_tstp, get_random_structure
from copy import deepcopy
multihyps_list = [True, False]


@pytest.fixture(scope='class')
def all_gps() -> GaussianProcess:
    """Returns a GP instance with a two-body numba-based kernel"""

    gp_dict = {True: None, False: None}
    for multihyps in multihyps_list:

        hyps, hm, cutoffs = generate_hm(1, 1, multihyps=multihyps)
        hl = hm['hyp_labels']

        # test update_db

        gp_dict[multihyps] = \
            GaussianProcess(kernels=hm['kernels'],
                            hyps=hyps,
                            hyp_labels=hl,
                            cutoffs=cutoffs,
                            hyps_mask=hm,
                            parallel=False, n_cpus=1)

        test_structure, forces = \
            get_random_structure(np.eye(3), [1, 2], 3)
        energy = 3.14

        gp_dict[multihyps].update_db(test_structure, forces, energy=energy)

    yield gp_dict
    del gp_dict


@pytest.fixture(scope='module')
def params():
    parameters = {'unique_species': [2, 1],
                  'cutoff': 0.8,
                  'noa': 3,
                  'cell': np.eye(3),
                  'db_pts': 30}
    yield parameters
    del parameters


@pytest.fixture(scope='module')
def validation_env() -> AtomicEnvironment:
    np.random.seed(0)
    test_pt = get_tstp(None)
    yield test_pt
    del test_pt


# ------------------------------------------------------
#                   test GP methods
# ------------------------------------------------------

class TestDataUpdating():

    @pytest.mark.parametrize('multihyps', multihyps_list)
    def test_update_db(self, all_gps, multihyps, params):

        test_gp = all_gps[multihyps]
        oldsize = len(test_gp.training_data)

        # add structure and forces to db
        test_structure, forces = \
            get_random_structure(params['cell'], params['unique_species'],
                                 params['noa'])
        energy = 3.14
        test_gp.update_db(test_structure, forces, energy=energy)

        assert (len(test_gp.training_data) == params['noa']+oldsize)
        assert (len(test_gp.training_labels_np) == (params['noa']+oldsize)*3)

#


class TestTraining():
    @pytest.mark.parametrize('par, n_cpus', [(False, 1),
                                             (True, 2)])
    @pytest.mark.parametrize('multihyps', multihyps_list)
    def test_train(self, all_gps, params, par, n_cpus, multihyps):

        test_gp = all_gps[multihyps]
        test_gp.parallel = par
        test_gp.n_cpus = n_cpus

        test_gp.maxiter = 1

        # train gp
        test_gp.hyps = np.ones(len(test_gp.hyps))
        hyps = tuple(test_gp.hyps)

        test_gp.train()

        hyp_post = tuple(test_gp.hyps)

        # check if hyperparams have been updated
        assert (hyps != hyp_post)

    def test_train_failure(self, all_gps, params, mocker):
        """
        Tests the case when 'L-BFGS-B' fails due to a linear algebra error and
        training falls back to BFGS
        """
        # Sets up mocker for scipy minimize. Note that we are mocking
        # 'flare.gp.minimize' because of how the imports are done in gp
        x_result = np.random.rand()
        fun_result = np.random.rand()
        jac_result = np.random.rand()
        train_result = OptimizeResult(x=x_result, fun=fun_result,
                                      jac=jac_result)

        side_effects = [np.linalg.LinAlgError(), train_result]
        mocker.patch('flare.gp.minimize', side_effect=side_effects)
        two_body_gp = all_gps[True]
        two_body_gp.set_L_alpha = mocker.Mock()

        # Executes training
        two_body_gp.algo = 'L-BFGS-B'
        two_body_gp.train()

        # Assert that everything happened as expected
        assert(flare.gp.minimize.call_count == 2)

        calls = flare.gp.minimize.call_args_list
        args, kwargs = calls[0]
        assert(kwargs['method'] == 'L-BFGS-B')

        args, kwargs = calls[1]
        assert(kwargs['method'] == 'BFGS')

        two_body_gp.set_L_alpha.assert_called_once()
        assert(two_body_gp.hyps == x_result)
        assert(two_body_gp.likelihood == -1 * fun_result)
        assert(two_body_gp.likelihood_gradient == -1 * jac_result)


class TestConstraint():

    def test_constrained_optimization_simple(self, all_gps):
        """
        Test constrained optimization with a standard
        number of hyperparameters (3 for a 3-body)
        :return:
        """

        test_gp = all_gps[True]

        hyps, hm, cutoffs = generate_hm(1, 1, constraint=True, multihyps=True)

        test_gp.hyps_mask = hm
        test_gp.hyp_labels = hm['hyp_labels']
        test_gp.hyps = hyps
        test_gp.update_kernel(hm['kernel_name'], "mc", hm)
        test_gp.set_L_alpha()

        hyp = list(test_gp.hyps)

        # Check that the hyperparameters were updated
        test_gp.maxiter = 1
        init_hyps = np.copy(test_gp.hyps)
        results = test_gp.train()
        assert not np.equal(results.x, init_hyps).all()


class TestAlgebra():

   @pytest.mark.parametrize('par, per_atom_par, n_cpus',
                            [(False, False, 1),
                             (True, True, 2),
                             (True, False, 2)])
   @pytest.mark.parametrize('multihyps', multihyps_list)
   def test_predict(self, all_gps, validation_env,
                    par, per_atom_par, n_cpus, multihyps):
       test_gp = all_gps[multihyps]
       test_gp.parallel = par
       test_gp.per_atom_par = per_atom_par
       pred = test_gp.predict(x_t=validation_env, d=1)
       assert (len(pred) == 2)
       assert (isinstance(pred[0], float))
       assert (isinstance(pred[1], float))

   @pytest.mark.parametrize('par, n_cpus', [(True, 2),
                                            (False, 1)])
   @pytest.mark.parametrize('multihyps', multihyps_list)
   def test_set_L_alpha(self, all_gps, params, par, n_cpus, multihyps):
       test_gp = all_gps[multihyps]
       test_gp.parallel = par
       test_gp.n_cpus = n_cpus
       test_gp.set_L_alpha()

   @pytest.mark.parametrize('par, n_cpus', [(True, 2),
                                            (False, 1)])
   @pytest.mark.parametrize('multihyps', multihyps_list)
   def test_update_L_alpha(self, all_gps, params, par, n_cpus, multihyps):
       # set up gp model
       test_gp = all_gps[multihyps]
       test_gp.parallel = par
       test_gp.n_cpus = n_cpus

       test_structure, forces = \
           get_random_structure(params['cell'], params['unique_species'], 2)
       energy = 3.14
       test_gp.check_L_alpha()
       test_gp.update_db(test_structure, forces, energy=energy)
       test_gp.update_L_alpha()

       # compare results with set_L_alpha
       ky_mat_from_update = np.copy(test_gp.ky_mat)
       test_gp.set_L_alpha()
       ky_mat_from_set = np.copy(test_gp.ky_mat)

       assert (np.all(np.absolute(ky_mat_from_update - ky_mat_from_set)) < 1e-6)


class TestIO():
    @pytest.mark.parametrize('multihyps', multihyps_list)
    def test_representation_method(self, all_gps, multihyps):
        test_gp = all_gps[multihyps]
        the_str = str(test_gp)
        print(the_str)
        assert 'GaussianProcess Object' in the_str
        assert 'Kernel: [\'twobody\', \'threebody\', \'manybody\']' in the_str
        assert 'Cutoffs: {\'twobody\': 0.8, \'threebody\': 0.8, \'manybody\': 0.8}' in the_str
        assert 'Model Likelihood: ' in the_str
        if not multihyps:
            assert 'Length ' in the_str
            assert 'Signal Var. ' in the_str
            assert "Noise Var." in the_str

    @pytest.mark.parametrize('multihyps', multihyps_list)
    def test_serialization_method(self, all_gps, validation_env, multihyps):
        """
        Serialize and then un-serialize a GP and ensure that no info was lost.
        Compare one calculation to ensure predictions work correctly.
        :param test_gp:
        :return:
        """
        test_gp = all_gps[multihyps]
        old_gp_dict = test_gp.as_dict()
        new_gp = GaussianProcess.from_dict(old_gp_dict)
        new_gp_dict = new_gp.as_dict()

        assert len(new_gp_dict) == len(old_gp_dict)

        dumpcompare(new_gp_dict, old_gp_dict)

        for d in [1, 2, 3]:
            assert np.all(test_gp.predict(x_t=validation_env, d=d) ==
                          new_gp.predict(x_t=validation_env, d=d))
        assert new_gp.training_data is not test_gp.training_data

    @pytest.mark.parametrize('multihyps', multihyps_list)
    def test_load_and_reload(self, all_gps, validation_env, multihyps):

        test_gp = all_gps[multihyps]

        test_gp.write_model('test_gp_write', 'pickle')

        new_gp = GaussianProcess.from_file('test_gp_write.pickle')

        for d in [1, 2, 3]:
            assert np.all(test_gp.predict(x_t=validation_env, d=d) ==
                          new_gp.predict(x_t=validation_env, d=d))

        try:
            os.remove('test_gp_write.pickle')
        except:
            pass

        test_gp.write_model('test_gp_write', 'json')

        with open('test_gp_write.json', 'r') as f:
            new_gp = GaussianProcess.from_dict(json.loads(f.readline()))
        for d in [1, 2, 3]:
            assert np.all(test_gp.predict(x_t=validation_env, d=d) ==
                          new_gp.predict(x_t=validation_env, d=d))
        os.remove('test_gp_write.json')

        with raises(ValueError):
            test_gp.write_model('test_gp_write', 'cucumber')


    def test_load_reload_huge(self, all_gps):
        """
        Unit tests that loading and reloading a huge GP works.
        :param all_gps:
        :return:
        """
        test_gp = deepcopy(all_gps[False])
        test_gp.set_L_alpha()
        dummy_gp = deepcopy(test_gp)
        dummy_gp.training_data = [1]*5001

        prev_ky_mat = deepcopy(dummy_gp.ky_mat)
        prev_l_mat = deepcopy(dummy_gp.l_mat)

        dummy_gp.training_data = [1]*5001
        test_gp.write_model('test_gp_write', 'json')
        new_gp = GaussianProcess.from_file('test_gp_write.json')
        assert np.array_equal(prev_ky_mat, new_gp.ky_mat)
        assert np.array_equal(prev_l_mat, new_gp.l_mat)
        assert new_gp.training_data is not test_gp.training_data

        os.remove('test_gp_write.json')


def dumpcompare(obj1, obj2):
    '''this source code comes from
    http://stackoverflow.com/questions/15785719/how-to-print-a-dictionary-line-by-line-in-python'''

    if isinstance(obj1, dict):

        assert len(obj1.keys()) == len(
            obj2.keys()), f"key1 {list(obj1.keys())}, \n key2 {list(obj2.keys())}"

        for k1, k2 in zip(sorted(obj1.keys()), sorted(obj2.keys())):

            assert k1 == k2, f"key {k1} is not the same as {k2}"

            if 'name' not in k1:
                if (obj1[k1] is None):
                    continue
                else:
                    assert dumpcompare(obj1[k1], obj2[k2]
                                   ), f"value {k1} is not the same as {k2}"

    elif isinstance(obj1, (list, tuple)):

        assert len(obj1) == len(obj2)
        for k1, k2 in zip(obj1, obj2):
            assert dumpcompare(k1, k2), f"list elements are different"

    elif isinstance(obj1, np.ndarray):
        if (obj1.size == 0 or obj1.size == 1):  # TODO: address None edge case
            pass
        elif (not isinstance(obj1[0], np.str_)):
            assert np.equal(obj1, obj2).all(), "ndarray is not all the same"
        else:
            for xx, yy in zip(obj1, obj2):
                assert dumpcompare(xx, yy)
    else:
        assert obj1 == obj2

    return True


def test_training_statistics():
    """
    Ensure training statistics are being recorded correctly
    :return:
    """

    test_structure, forces = \
        get_random_structure(np.eye(3), ['H', 'Be'], 10)
    energy = 3.14

    gp = GaussianProcess(kernel_name='2', cutoffs=[10])

    data = gp.training_statistics

    assert data['N'] == 0
    assert len(data['species']) == 0
    assert len(data['envs_by_species']) == 0

    gp.update_db(test_structure, forces, energy=energy)

    data = gp.training_statistics

    assert data['N'] == 10
    assert len(data['species']) == len(set(test_structure.coded_species))
    assert len(data['envs_by_species']) == len(set(
        test_structure.coded_species))


<<<<<<< HEAD
def test_delete_force_data():
=======
def test_remove_force_data():
>>>>>>> be7c057b
    """
    Train a GP on one fake structure. Store forces from prediction.
    Add a new fake structure and ensure predictions change; then remove
    the structure and ensure predictions go back to normal.
    :return:
    """

<<<<<<< HEAD
    test_structure, forces = get_random_structure(5.0*np.eye(3),
                                                  ['H', 'Be'],
                                                  5)

    test_structure_2, forces_2 = get_random_structure(5.0*np.eye(3),
                                                  ['H', 'Be'],
                                                  5)

    gp = GaussianProcess(kernels=['twobody'], cutoffs={'twobody':0.8})
=======
    test_structure, forces = get_random_structure(np.eye(3),
                                                  ['H', 'Be'],
                                                  5)

    test_structure_2, forces_2 = get_random_structure(np.eye(3),
                                                  ['H', 'Be'],
                                                  5)

    gp = GaussianProcess(kernel_name='2', cutoffs=[2],
                         name='remove_tester')
>>>>>>> be7c057b

    gp.update_db(test_structure, forces)

    with raises(ValueError):
        gp.remove_force_data(1000000)

    init_forces, init_stds = predict_on_structure(test_structure, gp,
                                                 write_to_structure=False)
    init_forces_2, init_stds_2 = predict_on_structure(test_structure_2, gp,
                                                 write_to_structure=False)
<<<<<<< HEAD
    for custom_range in [None,[0]]:

=======

    # Alternate adding in the entire structure and adding in only one atom.
    for custom_range in [None, [0]]:

        # Add in data and ensure the predictions change in reponse
>>>>>>> be7c057b
        gp.update_db(test_structure_2, forces_2, custom_range=custom_range)

        new_forces, new_stds = predict_on_structure(test_structure, gp,
                                                    write_to_structure=False)

        new_forces_2, new_stds_2 = predict_on_structure(test_structure_2, gp,
                                                     write_to_structure=False)

        assert not np.array_equal(init_forces, new_forces)
        assert not np.array_equal(init_forces_2, new_forces_2)
        assert not np.array_equal(init_stds, new_stds)
        assert not np.array_equal(init_stds_2, new_stds_2)

<<<<<<< HEAD
        if custom_range == [0]:
            gp.remove_force_data(5)
        else:
            gp.remove_force_data([5, 6, 7, 8, 9])
=======
        # Remove that data and test to see that the predictions revert to
        # what they were previously
        if custom_range == [0]:
            popped_strucs, popped_forces = gp.remove_force_data(5)
        else:
            popped_strucs, popped_forces = gp.remove_force_data([5, 6, 7, 8,
                                                                 9])

        for i in range(len(popped_forces)):
            assert np.array_equal(popped_forces[i],forces_2[i])
            assert np.array_equal(popped_strucs[i].structure.positions,
                              test_structure_2.positions)
>>>>>>> be7c057b

        final_forces, final_stds = predict_on_structure(test_structure, gp,
                                                     write_to_structure=False)
        final_forces_2, final_stds_2 = predict_on_structure(test_structure_2, gp,
                                                     write_to_structure=False)

        assert np.array_equal(init_forces, final_forces)
        assert np.array_equal(init_stds, final_stds)

        assert np.array_equal(init_forces_2, final_forces_2)
        assert np.array_equal(init_stds_2, final_stds_2)


class TestHelper():

    def test_adjust_cutoffs(self, all_gps):

        test_gp = all_gps[False]
        # global training data
        # No need to ajust the other global values since we're not
        # testing on the predictions made, just that the cutoffs in the
        # atomic environments are correctly re-created

        old_cutoffs = {}
        new_cutoffs = {}
        for k in test_gp.cutoffs:
            old_cutoffs[k] = test_gp.cutoffs[k]
            new_cutoffs[k] = 0.5+old_cutoffs[k]
        test_gp.hyps_mask['cutoffs']=new_cutoffs
        test_gp.adjust_cutoffs(new_cutoffs, train=False, new_hyps_mask=test_gp.hyps_mask)

        assert np.array_equal(list(test_gp.cutoffs.values()), np.array(list(old_cutoffs.values()), dtype=float) + .5)

        for env in test_gp.training_data:
            assert env.cutoffs == test_gp.cutoffs<|MERGE_RESOLUTION|>--- conflicted
+++ resolved
@@ -395,11 +395,7 @@
         test_structure.coded_species))
 
 
-<<<<<<< HEAD
-def test_delete_force_data():
-=======
 def test_remove_force_data():
->>>>>>> be7c057b
     """
     Train a GP on one fake structure. Store forces from prediction.
     Add a new fake structure and ensure predictions change; then remove
@@ -407,7 +403,6 @@
     :return:
     """
 
-<<<<<<< HEAD
     test_structure, forces = get_random_structure(5.0*np.eye(3),
                                                   ['H', 'Be'],
                                                   5)
@@ -417,18 +412,6 @@
                                                   5)
 
     gp = GaussianProcess(kernels=['twobody'], cutoffs={'twobody':0.8})
-=======
-    test_structure, forces = get_random_structure(np.eye(3),
-                                                  ['H', 'Be'],
-                                                  5)
-
-    test_structure_2, forces_2 = get_random_structure(np.eye(3),
-                                                  ['H', 'Be'],
-                                                  5)
-
-    gp = GaussianProcess(kernel_name='2', cutoffs=[2],
-                         name='remove_tester')
->>>>>>> be7c057b
 
     gp.update_db(test_structure, forces)
 
@@ -439,16 +422,11 @@
                                                  write_to_structure=False)
     init_forces_2, init_stds_2 = predict_on_structure(test_structure_2, gp,
                                                  write_to_structure=False)
-<<<<<<< HEAD
-    for custom_range in [None,[0]]:
-
-=======
 
     # Alternate adding in the entire structure and adding in only one atom.
     for custom_range in [None, [0]]:
 
         # Add in data and ensure the predictions change in reponse
->>>>>>> be7c057b
         gp.update_db(test_structure_2, forces_2, custom_range=custom_range)
 
         new_forces, new_stds = predict_on_structure(test_structure, gp,
@@ -462,12 +440,6 @@
         assert not np.array_equal(init_stds, new_stds)
         assert not np.array_equal(init_stds_2, new_stds_2)
 
-<<<<<<< HEAD
-        if custom_range == [0]:
-            gp.remove_force_data(5)
-        else:
-            gp.remove_force_data([5, 6, 7, 8, 9])
-=======
         # Remove that data and test to see that the predictions revert to
         # what they were previously
         if custom_range == [0]:
@@ -480,7 +452,6 @@
             assert np.array_equal(popped_forces[i],forces_2[i])
             assert np.array_equal(popped_strucs[i].structure.positions,
                               test_structure_2.positions)
->>>>>>> be7c057b
 
         final_forces, final_stds = predict_on_structure(test_structure, gp,
                                                      write_to_structure=False)
