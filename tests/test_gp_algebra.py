--- conflicted
+++ resolved
@@ -2,10 +2,7 @@
 import pytest
 import numpy as np
 
-<<<<<<< HEAD
-=======
 import flare.gp_algebra
->>>>>>> 1d97cebe
 from flare import gp
 from flare.env import AtomicEnvironment
 from flare.struc import Structure
@@ -16,16 +13,9 @@
 from flare.kernels.mc_sephyps import two_plus_three_body_mc_grad \
         as two_plus_three_body_mc_grad_multi
 
-<<<<<<< HEAD
-from flare.gp_algebra import get_like_grad_from_mats, get_kernel_vector_par,\
-        get_ky_mat, get_ky_mat_par, \
-        get_ky_mat_update, get_ky_mat_update_par,\
-        get_ky_and_hyp, get_ky_and_hyp_par
-=======
 from flare.gp_algebra import get_like_grad_from_mats, \
         get_kernel_vector, get_ky_mat, \
         get_ky_mat_update, get_ky_and_hyp
->>>>>>> 1d97cebe
 
 from .fake_gp import get_tstp
 
@@ -115,23 +105,15 @@
         training_labels += [np.random.uniform(-1, 1, 3)]
     training_labels = np.hstack(training_labels)
 
-<<<<<<< HEAD
-    return hyps, training_data, training_labels, kernel, cutoffs, \
-           kernel_m, hyps_list, hyps_mask_list
-=======
     # store it as global variables
     name = "unit_test"
     flare.gp_algebra._global_training_data[name] = training_data
     flare.gp_algebra._global_training_labels[name] = training_labels
->>>>>>> 1d97cebe
 
     return hyps, name, kernel, cutoffs, \
            kernel_m, hyps_list, hyps_mask_list
 
-<<<<<<< HEAD
-=======
-
->>>>>>> 1d97cebe
+
 def test_ky_mat(params):
     """
     test function get_ky_mat in gp_algebra, gp_algebra_multi
@@ -139,13 +121,6 @@
     TO DO: store the reference... and call it explicitely
     """
 
-<<<<<<< HEAD
-    hyps, training_data, training_labels, kernel, cutoffs, \
-            kernel_m, hyps_list, hyps_mask_list = params
-
-    func = [get_ky_mat,
-            get_ky_mat_par]
-=======
     hyps, name, kernel, cutoffs, \
             kernel_m, hyps_list, hyps_mask_list = params
 
@@ -225,7 +200,6 @@
 
     func = [get_ky_mat,
             get_ky_mat_update]
->>>>>>> 1d97cebe
 
     # get the reference
     ky_mat0 = func[0](hyps, name,
@@ -242,23 +216,11 @@
     # parallel version
     ky_mat = func[1](ky_mat_old, hyps, name,
                      kernel[0], cutoffs,
-<<<<<<< HEAD
-                     n_cpus=2, nsample=20)
+                     n_cpus=2, n_sample=20)
     diff = (np.max(np.abs(ky_mat-ky_mat0)))
     assert (diff==0), "parallel implementation is wrong"
 
-    # this part of the code can be use for timing the parallel performance
-    # for n in [10, 50, 100]:
-    #     timer0 = time.time()
-    #     ky_mat = func[1](hyps, training_data,
-    #                      kernel[0], cutoffs,
-    #                      ncpus=8, nsample=n)
-    #     diff = (np.max(np.abs(ky_mat-ky_mat0)))
-    #     print("parallel", n, time.time()-timer0, diff)
-    #     assert (diff==0), "parallel implementation is wrong"
-
     # check multi hyps implementation
-
     for i in range(len(hyps_list)):
 
         hyps = hyps_list[i]
@@ -270,127 +232,26 @@
             ker = kernel_m[0]
 
         # serial implementation
-        ky_mat = func[0](hyps, training_data,
-                          ker, cutoffs, hyps_mask)
-        diff = (np.max(np.abs(ky_mat-ky_mat0)))
-        assert (diff==0), "multi hyps implementation is wrong"\
-                          f"with case {i}"
-
-        # parallel implementation
-        ky_mat = func[1](hyps, training_data,
-                         ker,
-                         cutoffs, hyps_mask, n_cpus=2, nsample=20)
-        diff = (np.max(np.abs(ky_mat-ky_mat0)))
-        assert (diff==0), "multi hyps  parallel "\
-                          "implementation is wrong"\
-                          f"with case {i}"
-
-def test_ky_mat_update(params):
-    """
-    check ky_mat_update function
-    """
-
-    hyps, training_data, training_labels, kernel, cutoffs, \
-            kernel_m, hyps_list, hyps_mask_list = params
-
-
-    func = [get_ky_mat,
-            get_ky_mat_update,
-            get_ky_mat_update_par]
-
-    # get the reference
-    ky_mat0 = func[0](hyps, training_data,
-                      kernel[0], cutoffs)
-    n = 5
-    ky_mat_old = func[0](hyps, training_data[:n],
-                         kernel[0], cutoffs)
-
-    # update
-    ky_mat = func[1](ky_mat_old, hyps, training_data,
-                     kernel[0], cutoffs)
-    diff = (np.max(np.abs(ky_mat-ky_mat0)))
-    assert (diff==0), "update function is wrong"
-
-    # parallel version
-    ky_mat = func[2](ky_mat_old, hyps, training_data,
-                     kernel[0], cutoffs,
-                     n_cpus=2, nsample=20)
-=======
-                     n_cpus=2, n_sample=20)
->>>>>>> 1d97cebe
-    diff = (np.max(np.abs(ky_mat-ky_mat0)))
-    assert (diff==0), "parallel implementation is wrong"
-
-    # check multi hyps implementation
-    for i in range(len(hyps_list)):
-
-        hyps = hyps_list[i]
-        hyps_mask = hyps_mask_list[i]
-
-        if hyps_mask is None:
-            ker = kernel[0]
-        else:
-            ker = kernel_m[0]
-
-        # serial implementation
-<<<<<<< HEAD
-        ky_mat = func[1](ky_mat_old, hyps, training_data,
-=======
         ky_mat = func[1](ky_mat_old, hyps, name,
->>>>>>> 1d97cebe
                          ker, cutoffs, hyps_mask)
         diff = (np.max(np.abs(ky_mat-ky_mat0)))
         assert (diff<1e-12), "multi hyps parameter implementation is wrong"
 
         # parallel implementation
-<<<<<<< HEAD
-        ky_mat = func[2](ky_mat_old, hyps, training_data,
-                         ker, cutoffs,
-                         hyps_mask, n_cpus=2, nsample=20)
-=======
         ky_mat = func[1](ky_mat_old, hyps, name,
                          ker, cutoffs,
                          hyps_mask, n_cpus=2, n_sample=20)
->>>>>>> 1d97cebe
         diff = (np.max(np.abs(ky_mat-ky_mat0)))
         assert (diff<1e-12), "multi hyps parameter parallel "\
                 "implementation is wrong"
 
 def test_get_kernel_vector(params):
 
-<<<<<<< HEAD
-    hyps, training_data, training_labels, kernel, cutoffs, \
-=======
-    hyps, name, kernel, cutoffs, \
->>>>>>> 1d97cebe
+    hyps, name, kernel, cutoffs, \
             kernel_m, hyps_list, hyps_mask_list = params
 
     test_point = get_tstp()
 
-<<<<<<< HEAD
-    vec = get_kernel_vector_par(training_data, kernel_m[0],
-                          test_point, 1, hyps,
-                          cutoffs, hyps_mask_list[0],
-                          n_cpus=1, nsample=100)
-
-    vec_par = get_kernel_vector_par(training_data, kernel_m[0],
-                          test_point, 1, hyps,
-                          cutoffs, hyps_mask_list[0],
-                          n_cpus=2, nsample=100)
-
-    assert (all(np.equal(vec, vec_par))), "parallel implementation is wrong"
-    assert (vec.shape[0] == len(training_data)*3), \
-            f"{vec} {len(training_data)}"
-
-
-def test_ky_and_hyp(params):
-
-    hyps, training_data, training_labels, kernel, cutoffs, \
-            kernel_m, hyps_list, hyps_mask_list = params
-
-    func = [get_ky_and_hyp,
-            get_ky_and_hyp_par]
-=======
     size = len(flare.gp_algebra._global_training_data[name])
 
     # test the parallel implementation for multihyps
@@ -406,7 +267,6 @@
     assert (all(np.equal(vec, vec_par))), "parallel implementation is wrong"
     assert (vec.shape[0] == size*3), \
             f"{vec} {size}"
->>>>>>> 1d97cebe
 
 def test_ky_and_hyp(params):
 
@@ -417,11 +277,7 @@
                        kernel[1], cutoffs)
 
     # parallel version
-<<<<<<< HEAD
-    hypmat, ky_mat = func[1](hyps, training_data,
-=======
     hypmat, ky_mat = get_ky_and_hyp(hyps, name,
->>>>>>> 1d97cebe
                      kernel[1], cutoffs, n_cpus=2)
     diff = (np.max(np.abs(ky_mat-ky_mat0)))
     assert (diff==0), "parallel implementation is wrong"
@@ -437,14 +293,9 @@
             ker = kernel_m[1]
 
         # serial implementation
-<<<<<<< HEAD
-        hypmat, ky_mat = func[0](hyps, training_data,
-                          ker, cutoffs, hyps_mask)
-=======
         hypmat, ky_mat = get_ky_and_hyp(
                 hyps, name, ker, cutoffs, hyps_mask)
 
->>>>>>> 1d97cebe
         if (i == 0):
             hypmat9 = hypmat
         diff = (np.max(np.abs(ky_mat-ky_mat0)))
@@ -452,11 +303,6 @@
 
         # compare to no hyps_mask version
         diff = 0
-<<<<<<< HEAD
-        print(i, hypmat.shape)
-        print(i, hypmat_0.shape)
-=======
->>>>>>> 1d97cebe
         if (i == 1):
             diff = (np.max(np.abs(hypmat-hypmat9[[0,2,4,6,8], :, :])))
         elif (i==2):
@@ -469,15 +315,9 @@
                           f"in case {i}"
 
         # parallel implementation
-<<<<<<< HEAD
-        hypmat_par, ky_mat_par = func[1](hyps, training_data,
-                         ker, cutoffs, hyps_mask,
-                         n_cpus=2, nsample=2)
-=======
         hypmat_par, ky_mat_par = get_ky_and_hyp(hyps, name,
                          ker, cutoffs, hyps_mask,
                          n_cpus=2, n_sample=2)
->>>>>>> 1d97cebe
 
         # compare to serial implementation
         diff = (np.max(np.abs(ky_mat-ky_mat_par)))
@@ -491,31 +331,19 @@
 def test_grad(params):
 
 
-<<<<<<< HEAD
-    hyps, training_data, training_labels, kernel, cutoffs, \
-=======
-    hyps, name, kernel, cutoffs, \
->>>>>>> 1d97cebe
+    hyps, name, kernel, cutoffs, \
             kernel_m, hyps_list, hyps_mask_list = params
 
     # obtain reference
     func = get_ky_and_hyp
-<<<<<<< HEAD
-    hyp_mat, ky_mat = func(hyps, training_data,
-=======
     hyp_mat, ky_mat = func(hyps, name,
->>>>>>> 1d97cebe
                        kernel[1], cutoffs)
     like0, like_grad0 = \
                      get_like_grad_from_mats(ky_mat, hyp_mat, name)
 
     # serial implementation
     func = get_ky_and_hyp
-<<<<<<< HEAD
-    hyp_mat, ky_mat = func(hyps, training_data,
-=======
     hyp_mat, ky_mat = func(hyps, name,
->>>>>>> 1d97cebe
                        kernel[1], cutoffs)
     like, like_grad = \
                      get_like_grad_from_mats(ky_mat, hyp_mat, name)
@@ -533,28 +361,15 @@
         else:
             ker = kernel_m[1]
 
-<<<<<<< HEAD
-        hyp_mat, ky_mat = func(hyps, training_data,
-                          ker, cutoffs, hyps_mask)
-        like, like_grad = \
-                         get_like_grad_from_mats(ky_mat, hyp_mat, training_labels)
-        print(like, like0)
-=======
         hyp_mat, ky_mat = func(hyps, name,
                           ker, cutoffs, hyps_mask)
         like, like_grad = \
                          get_like_grad_from_mats(ky_mat, hyp_mat, name)
->>>>>>> 1d97cebe
         assert (like==like0), "wrong likelihood"
 
         if (i==0):
             like_grad9 = like_grad
 
-<<<<<<< HEAD
-        print(like_grad, like_grad0)
-
-=======
->>>>>>> 1d97cebe
         diff = 0
         if (i==1):
             diff = (np.max(np.abs(like_grad-like_grad9[[0,2,4,6,8]])))
@@ -570,11 +385,7 @@
 def test_ky_hyp_grad(params):
 
 
-<<<<<<< HEAD
-    hyps, training_data, training_labels, kernel, cutoffs, \
-=======
-    hyps, name, kernel, cutoffs, \
->>>>>>> 1d97cebe
+    hyps, name, kernel, cutoffs, \
             kernel_m, hyps_list, hyps_mask_list = params
 
     func = get_ky_and_hyp
