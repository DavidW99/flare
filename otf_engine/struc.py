--- conflicted
+++ resolved
@@ -1,8 +1,5 @@
-<<<<<<< HEAD
-from numpy import zeros,ndarray,dot,isclose,mod,ones
-=======
-from numpy import zeros, ndarray
->>>>>>> 91af228e
+
+from numpy import zeros, ndarray, dot, isclose, mod, ones
 from numpy.linalg import inv
 from typing import List
 
