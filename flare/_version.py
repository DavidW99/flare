--- conflicted
+++ resolved
@@ -1,5 +1 @@
-<<<<<<< HEAD
-__version__ = "1.3.2"
-=======
-__version__ = "1.3.1"
->>>>>>> bf6c2bc3
+__version__ = "1.3.2"