--- conflicted
+++ resolved
@@ -178,7 +178,6 @@
 
         return struc
 
-<<<<<<< HEAD
     @staticmethod
     def from_ase_atoms(atoms):
         struc = Structure(cell=np.array(atoms.cell),
@@ -191,7 +190,7 @@
         return Atoms(self.species_labels,
                      positions=self.positions,
                      cell=self.cell)
-=======
+
     def to_pmg_structure(self):
         """
         Returns FLARE structure as a pymatgen structure.
@@ -238,7 +237,6 @@
             new_struc.stds = [np.array(std) for std in stds]
 
         return new_struc
->>>>>>> 245d5a9b
 
 def get_unique_species(species):
     unique_species = []
