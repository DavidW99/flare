"""
The :class:`Structure` object is a collection of atoms in a periodic box.
The mandatory inputs are the cell vectors of the box and the chemical species
and *Cartesian coordinates* of the atoms.
The atoms are automatically folded back into the primary cell, so the
input coordinates don't need to lie inside the box.
Energy, force, and stress information can be included which can then be
used to train ML models.
"""
import numpy as np
from flare.util import element_to_Z, NumpyEncoder
from json import dumps

from typing import List, Union, Any

try:
    # Used for to_pmg_structure method
    import pymatgen.core.structure as pmgstruc

    _pmg_present = True
except ImportError:
    _pmg_present = False


class Structure:
    """
    Contains information about a periodic structure of atoms, including the
    periodic cell boundaries, atomic species, and coordinates.

    *Note that input positions are assumed to be Cartesian.*

    :param cell: 3x3 array whose rows are the Bravais lattice vectors of the
        cell.
    :type cell: np.ndarray
    :param species: List of atomic species, which are represented either as
        integers or chemical symbols.
    :type species: List
    :param positions: Nx3 array of atomic coordinates.
    :type positions: np.ndarray
    :param mass_dict: Dictionary of atomic masses used in MD simulations.
    :type mass_dict: dict
    :param prev_positions: Nx3 array of previous atomic coordinates used in
        MD simulations.
    :type prev_positions: np.ndarray
    :param species_labels: List of chemical symbols. Used in the output file
        of on-the-fly runs.
    :type species_labels: List[str]
    :param stds: Uncertainty associated with forces
    :type stds: np.ndarray
    """

<<<<<<< HEAD
    def __init__(self, cell, species, positions, mass_dict=None,
                 prev_positions=None, species_labels=None, energy=None,
                 forces=None, stress=None):
        self.cell = cell
        self.vec1 = cell[0, :]
        self.vec2 = cell[1, :]
        self.vec3 = cell[2, :]
=======
    def __init__(self, cell: 'ndarray', species: Union[List[str],
                                                          List[int]],
                 positions: 'ndarray',
                 mass_dict: dict = None,
                 prev_positions: 'ndarray' =None,
                 species_labels: List[str] = None,
                 forces=None,
                 stds=None):

        # Set up individual Bravais lattice vectors
        self.cell = np.array(cell)
        self.vec1 = self.cell[0, :]
        self.vec2 = self.cell[1, :]
        self.vec3 = self.cell[2, :]
>>>>>>> cfb089da

        # get cell matrices for wrapping coordinates
        self.cell_transpose = self.cell.transpose()
        self.cell_transpose_inverse = np.linalg.inv(self.cell_transpose)
        self.cell_dot = self.get_cell_dot()
        self.cell_dot_inverse = np.linalg.inv(self.cell_dot)

        # set positions
        self.positions = np.array(positions)
        self.wrapped_positions = self.wrap_positions(in_place=False)

        # If species are strings, convert species to integers by atomic number
        if species_labels is None:
            self.species_labels = species
        else:
            self.species_labels = species_labels
        self.coded_species = np.array([element_to_Z(spec) for spec in species])
        self.nat = len(species)

        # Default: atoms have no velocity
        if prev_positions is None:
            self.prev_positions = np.copy(self.positions)
        else:
            assert len(positions) == len(prev_positions), 'Previous ' \
                                                          'positions and ' \
                                                          'positions are not' \
                                                          'same length'
            self.prev_positions = prev_positions

<<<<<<< HEAD
        # assign structure labels
        self.energy = energy
        self.stress = stress
        self.forces = forces
        self.labels = self.get_labels()

        self.stds = np.zeros((len(positions), 3))
=======
        self.energy = None
        self.stress = None

        if forces is not None:
            self.forces = np.array(forces)
        else:
            self.forces = np.zeros((len(positions), 3))

        if stds is not None:
            self.stds = np.array(stds)
        else:
            self.stds = np.zeros((len(positions), 3))

>>>>>>> cfb089da
        self.mass_dict = mass_dict

    def get_cell_dot(self):
        """
        Compute 3x3 array of dot products of cell vectors used to
        fold atoms back to the unit cell.

        :return: 3x3 array of cell vector dot products.
        :rtype: np.ndarray
        """

        cell_dot = np.zeros((3, 3))

        for m in range(3):
            for n in range(3):
                cell_dot[m, n] = np.dot(self.cell[m], self.cell[n])

        return cell_dot

    @staticmethod
    def raw_to_relative(positions: 'ndarray', cell_transpose: 'ndarray',
                        cell_dot_inverse: 'ndarray')-> 'ndarray':
        """Convert Cartesian coordinates to relative (fractional) coordinates,
        expressed in terms of the cell vectors set in self.cell.

        :param positions: Cartesian coordinates.
        :type positions: np.ndarray
        :param cell_transpose: Transpose of the cell array.
        :type cell_transpose: np.ndarray
        :param cell_dot_inverse: Inverse of the array of dot products of
            cell vectors.
        :type cell_dot_inverse: np.ndarray
        :return: Relative positions.
        :rtype: np.ndarray
        """

        relative_positions = \
            np.matmul(np.matmul(positions, cell_transpose),
                      cell_dot_inverse)

        return relative_positions

    @staticmethod
    def relative_to_raw(relative_positions: 'ndarray',
                        cell_transpose_inverse: 'ndarray',
                        cell_dot: 'ndarray')-> 'ndarray':
        """Convert fractional coordinates to raw (Cartesian) coordinates.

        :param relative_positions: fractional coordinates.
        :type relative_positions: np.ndarray
        :param cell_transpose_inverse: Transpose of the cell array.
        :type cell_transpose_inverse: np.ndarray
        :param cell_dot: Dot products of cell vectors
        :type cell_dot: np.ndarray
        :return: Cartesian positions.
        :rtype: np.ndarray
        """

        return np.matmul(np.matmul(relative_positions, cell_dot),
                         cell_transpose_inverse)

    def wrap_positions(self, in_place: bool = True)-> 'ndarray':
        """
        Convenience function which folds atoms outside of the unit cell back
        into the unit cell. in_place flag controls if the wrapped positions
        are set in the class.

        :param in_place: If true, set the current structure 
		positions to be the wrapped positions.
        :return: Cartesian coordinates of positions all in unit cell
	:rtype: np.ndarray
        """
        rel_pos = \
            self.raw_to_relative(self.positions, self.cell_transpose,
                                 self.cell_dot_inverse)

        rel_wrap = rel_pos - np.floor(rel_pos)

        pos_wrap = self.relative_to_raw(rel_wrap, self.cell_transpose_inverse,
                                        self.cell_dot)

        if in_place:
            self.wrapped_positions = pos_wrap

        return pos_wrap

<<<<<<< HEAD
    def get_labels(self):
        labels = []
        if self.energy is not None:
            labels.append(self.energy)
        if self.forces is not None:
            unrolled_forces = self.forces.reshape(-1)
            for force_comp in unrolled_forces:
                labels.append(force_comp)
        if self.stress is not None:
            labels.extend([self.stress[0, 0], self.stress[0, 1],
                           self.stress[0, 2], self.stress[1, 1],
                           self.stress[1, 2], self.stress[2, 2]])

        labels = np.array(labels)

        return labels

    def indices_of_specie(self, specie: int):
=======
    def indices_of_specie(self, specie: Union[int, str]) -> List[int]:
>>>>>>> cfb089da
        """
        Return the indices of a given species within atoms of the structure.

        :param specie: Element to target, can be string or integer
        :return: The indices in the structure at which this element occurs
        :rtype: List[str]
        """
        return [i for i, spec in enumerate(self.coded_species)
                if spec == specie]

    # TODO make more descriptive
    def __str__(self) -> str:
        """
        Simple descriptive string of structure.

        :return: One-line descriptor of number of atoms and species present.
        :rtype: str
        """

        return 'Structure with {} atoms of types {}'\
            .format(self.nat, set(self.species_labels))

    def __len__(self) -> int:
        """
        Returns number of atoms in structure.

        :return: number of atoms in structure.
        :rtype: int
        """
        return self.nat

    def as_dict(self) -> dict:
        """
        Returns structure as a dictionary; useful for serialization purposes.

        :return: Dictionary version of current structure
        :rtype: dict
        """
        return dict(vars(self))

    def as_str(self) -> str:
        """
        Returns string dictionary serialization cast as string.

        :return: output of as_dict method cast as string
        :rtype: str
        """
        return dumps(self.as_dict(), cls=NumpyEncoder)

    @staticmethod
    def from_dict(dictionary: dict)-> 'flare.struc.Structure':
        """
        Assembles a Structure object from a dictionary parameterizing one.

        :param dictionary: dict describing structure parameters.
        :return: FLARE structure assembled from dictionary
        """
        struc = Structure(cell=np.array(dictionary['cell']),
                          positions=np.array(dictionary['positions']),
                          species=dictionary['coded_species'],
                          forces=dictionary.get('forces'),
                          mass_dict=dictionary.get('mass_dict'),
                          species_labels=dictionary.get('species_labels'))

        struc.energy = dictionary.get('energy')
        struc.stress = dictionary.get('stress')
        struc.stds = np.array(dictionary.get('stds'))

        return struc

    @staticmethod
    def from_ase_atoms(atoms: 'ase.Atoms')-> 'flare.struc.Structure':
        """
        From an ASE Atoms object, return a FLARE structure

        :param atoms: ASE Atoms object
        :type atoms: ASE Atoms object
        :return: A FLARE structure from an ASE atoms object
        """
        struc = Structure(cell=np.array(atoms.cell),
                          positions=atoms.positions,
                          species=atoms.get_chemical_symbols())
        return struc

    def to_ase_atoms(self)-> 'ase.Atoms':
        from ase import Atoms
        return Atoms(self.species_labels,
                     positions=self.positions,
                     cell=self.cell)


    def to_pmg_structure(self):
        """
        Returns FLARE structure as a pymatgen structure.

        :return: Pymatgen structure corresponding to current FLARE structure
        """

        if not _pmg_present:
            raise ModuleNotFoundError("Pymatgen is not present. Please "
                                      "install Pymatgen and try again")

        site_properties = {'force:': self.forces, 'std': self.stds}

        return pmgstruc.Structure(lattice=self.cell,
                                  species=self.species_labels,
                                  coords=self.positions,
                                  coords_are_cartesian=True,
                                  site_properties=site_properties
                                  )

    @staticmethod
    def from_pmg_structure(structure: 'pymatgen Structure')-> \
            'flare Structure':
        """
        Returns Pymatgen structure as FLARE structure.

        :param structure: Pymatgen Structure
        :type structure: Pymatgen Structure
        :return: FLARE Structure
        """

        cell = structure.lattice.matrix.copy()
        species = [str(spec) for spec in structure.species]
        positions = structure.cart_coords.copy()

        new_struc = Structure(cell=cell, species=species,
                              positions=positions)

        site_props = structure.site_properties

        if 'force' in site_props.keys():
            forces = site_props['force']
            new_struc.forces = [np.array(force) for force in forces]

        if 'std' in site_props.keys():
            stds = site_props['std']
            new_struc.stds = [np.array(std) for std in stds]

        return new_struc


def get_unique_species(species: List[Any])-> (List, List[int]):
    """
    Returns a list of the unique species passed in, and a list of
    integers indexing them.

    :param species: Species to index uniquely
    :return: List of the unique species, and integer indexes
    """
    unique_species = []
    coded_species = []
    for spec in species:
        if spec in unique_species:
            coded_species.append(unique_species.index(spec))
        else:
            coded_species.append(len(unique_species))
            unique_species.append(spec)
    coded_species = np.array(coded_species)

    return unique_species, coded_species<|MERGE_RESOLUTION|>--- conflicted
+++ resolved
@@ -49,30 +49,16 @@
     :type stds: np.ndarray
     """
 
-<<<<<<< HEAD
-    def __init__(self, cell, species, positions, mass_dict=None,
-                 prev_positions=None, species_labels=None, energy=None,
-                 forces=None, stress=None):
-        self.cell = cell
+    def __init__(self, cell: 'ndarray', species: Union[List[str], List[int]],
+                 positions: 'ndarray', mass_dict: dict = None,
+                 prev_positions: 'ndarray' = None,
+                 species_labels: List[str] = None, energy=None,
+                 forces=None, stress=None, stds=None):
+        # Set up individual Bravais lattice vectors
+        self.cell = np.array(cell)
         self.vec1 = cell[0, :]
         self.vec2 = cell[1, :]
         self.vec3 = cell[2, :]
-=======
-    def __init__(self, cell: 'ndarray', species: Union[List[str],
-                                                          List[int]],
-                 positions: 'ndarray',
-                 mass_dict: dict = None,
-                 prev_positions: 'ndarray' =None,
-                 species_labels: List[str] = None,
-                 forces=None,
-                 stds=None):
-
-        # Set up individual Bravais lattice vectors
-        self.cell = np.array(cell)
-        self.vec1 = self.cell[0, :]
-        self.vec2 = self.cell[1, :]
-        self.vec3 = self.cell[2, :]
->>>>>>> cfb089da
 
         # get cell matrices for wrapping coordinates
         self.cell_transpose = self.cell.transpose()
@@ -102,29 +88,17 @@
                                                           'same length'
             self.prev_positions = prev_positions
 
-<<<<<<< HEAD
         # assign structure labels
         self.energy = energy
         self.stress = stress
         self.forces = forces
         self.labels = self.get_labels()
 
-        self.stds = np.zeros((len(positions), 3))
-=======
-        self.energy = None
-        self.stress = None
-
-        if forces is not None:
-            self.forces = np.array(forces)
-        else:
-            self.forces = np.zeros((len(positions), 3))
-
         if stds is not None:
             self.stds = np.array(stds)
         else:
             self.stds = np.zeros((len(positions), 3))
 
->>>>>>> cfb089da
         self.mass_dict = mass_dict
 
     def get_cell_dot(self):
@@ -211,7 +185,6 @@
 
         return pos_wrap
 
-<<<<<<< HEAD
     def get_labels(self):
         labels = []
         if self.energy is not None:
@@ -229,10 +202,7 @@
 
         return labels
 
-    def indices_of_specie(self, specie: int):
-=======
     def indices_of_specie(self, specie: Union[int, str]) -> List[int]:
->>>>>>> cfb089da
         """
         Return the indices of a given species within atoms of the structure.
 
@@ -323,7 +293,6 @@
                      positions=self.positions,
                      cell=self.cell)
 
-
     def to_pmg_structure(self):
         """
         Returns FLARE structure as a pymatgen structure.
@@ -375,7 +344,7 @@
         return new_struc
 
 
-def get_unique_species(species: List[Any])-> (List, List[int]):
+def get_unique_species(species: List[Any]) -> (List, List[int]):
     """
     Returns a list of the unique species passed in, and a list of
     integers indexing them.
