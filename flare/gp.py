--- conflicted
+++ resolved
@@ -1,466 +1,459 @@
-"""Gaussian process model of the Born Oppenheimer potential energy surface."""
-import math
-import pickle
-import json
-
-import numpy as np
-
-from typing import List, Callable
-from scipy.linalg import solve_triangular
-from scipy.optimize import minimize
-
-from flare.env import AtomicEnvironment
-from flare.struc import Structure
-from flare.gp_algebra import get_ky_and_hyp, get_like_grad_from_mats, \
-    get_neg_likelihood, get_neg_like_grad, get_ky_and_hyp_par
-from flare.kernels import str_to_kernel
-from flare.mc_simple import str_to_mc_kernel
-from flare.util import NumpyEncoder
-
-class GaussianProcess:
-    """ Gaussian Process Regression Model.
-    Implementation is based on Algorithm 2.1 (pg. 19) of
-    "Gaussian Processes for Machine Learning" by Rasmussen and Williams"""
-
-    def __init__(self, kernel: Callable,
-                 kernel_grad: Callable, hyps,
-                 cutoffs,
-                 hyp_labels: List = None,
-                 energy_force_kernel: Callable = None,
-                 energy_kernel: Callable = None,
-                 opt_algorithm: str = 'L-BFGS-B',
-                 maxiter=10, par=False, no_cpus=None,
-                 output=None):
-        """Initialize GP parameters and training data."""
-
-        self.kernel = kernel
-        self.kernel_grad = kernel_grad
-        self.energy_kernel = energy_kernel
-        self.energy_force_kernel = energy_force_kernel
-        self.kernel_name = kernel.__name__
-        self.hyps = hyps
-        self.hyp_labels = hyp_labels
-        self.cutoffs = cutoffs
-        self.algo = opt_algorithm
-
-        self.training_data = []
-        self.training_labels = []
-        self.training_labels_np = np.empty(0, )
-        self.maxiter = maxiter
-        self.par = par
-        self.no_cpus = no_cpus
-        self.output = output
-
-        # Parameters set during training
-        self.ky_mat = None
-        self.l_mat = None
-        self.alpha = None
-        self.ky_mat_inv = None
-        self.l_mat_inv = None
-        self.likelihood = None
-        self.likelihood_gradient = None
-
-    # TODO unit test custom range
-    def update_db(self, struc: Structure, forces: list,
-                  custom_range: List[int] = ()):
-        """Given structure and forces, add to training set.
-        :param struc: structure to add to db
-        :type struc: Structure
-        :param forces: list of corresponding forces to add to db
-        :type forces: list<float>
-        :param custom_range: Indices to use in lieu of the whole structure
-        :type custom_range: List[int]
-        """
-
-        # By default, use all atoms in the structure
-        noa = len(struc.positions)
-        update_indices = custom_range or list(range(noa))
-
-        for atom in update_indices:
-            env_curr = AtomicEnvironment(struc, atom, self.cutoffs)
-            forces_curr = np.array(forces[atom])
-
-            self.training_data.append(env_curr)
-            self.training_labels.append(forces_curr)
-
-        # create numpy array of training labels
-        self.training_labels_np = self.force_list_to_np(self.training_labels)
-
-    def add_one_env(self, env: AtomicEnvironment,
-                    force, train: bool = False, **kwargs):
-        """
-        Tool to add a single environment / force pair into the training set.
-        :param force:
-        :param env:
-        :param force: (x,y,z) component associated with environment
-        :param train:
-        :return:
-        """
-        self.training_data.append(env)
-        self.training_labels.append(force)
-        self.training_labels_np = self.force_list_to_np(self.training_labels)
-
-        if train:
-            self.train(**kwargs)
-
-    @staticmethod
-    def force_list_to_np(forces: list):
-        """ Convert list of forces to numpy array of forces.
-        :param forces: list of forces to convert
-        :type forces: list<float>
-        :return: numpy array forces
-        :rtype: np.ndarray
-        """
-        forces_np = []
-
-        for force in forces:
-            for force_comp in force:
-                forces_np.append(force_comp)
-
-        forces_np = np.array(forces_np)
-
-        return forces_np
-
-    def train(self, output=None, custom_bounds=None,
-              grad_tol: float = 1e-4,
-              x_tol: float = 1e-5,
-              line_steps: int = 20):
-        """Train Gaussian Process model on training data. Tunes the \
-hyperparameters to maximize the likelihood, then computes L and alpha \
-(related to the covariance matrix of the training set)."""
-
-        x_0 = self.hyps
-
-        args = (self.training_data, self.training_labels_np,
-                self.kernel_grad, self.cutoffs, output,
-                self.par, self.no_cpus)
-        res = None
-
-        if self.algo == 'L-BFGS-B':
-
-            # bound signal noise below to avoid overfitting
-            bounds = np.array([(1e-6, np.inf)] * len(x_0))
-            # bounds = np.array([(1e-6, np.inf)] * len(x_0))
-            # bounds[-1] = [1e-6,np.inf]
-            # Catch linear algebra errors and switch to BFGS if necessary
-            try:
-                res = minimize(get_neg_like_grad, x_0, args,
-                               method='L-BFGS-B', jac=True, bounds=bounds,
-                               options={'disp': False, 'gtol': grad_tol,
-                                        'maxls': line_steps,
-                                        'maxiter': self.maxiter})
-            except:
-                print("Warning! Algorithm for L-BFGS-B failed. Changing to "
-                      "BFGS for remainder of run.")
-                self.algo = 'BFGS'
-
-        if custom_bounds is not None:
-            res = minimize(get_neg_like_grad, x_0, args,
-                           method='L-BFGS-B', jac=True, bounds=custom_bounds,
-                           options={'disp': False, 'gtol': grad_tol,
-                                    'maxls': line_steps,
-                                    'maxiter': self.maxiter})
-
-        elif self.algo == 'BFGS':
-            res = minimize(get_neg_like_grad, x_0, args,
-                           method='BFGS', jac=True,
-                           options={'disp': False, 'gtol': grad_tol,
-                                    'maxiter': self.maxiter})
-
-        elif self.algo == 'nelder-mead':
-            res = minimize(get_neg_likelihood, x_0, args,
-                           method='nelder-mead',
-                           options={'disp': False,
-                                    'maxiter': self.maxiter,
-                                    'xtol': x_tol})
-        if res is None:
-            raise RuntimeError("Optimization failed for some reason.")
-        self.hyps = res.x
-        self.set_L_alpha()
-        self.likelihood = -res.fun
-        self.likelihood_gradient = -res.jac
-
-    def check_L_alpha(self):
-        # check that alpha is up to date with training set
-        if self.alpha is None or 3 * len(self.training_data) != len(
-                self.alpha):
-            self.set_L_alpha()
-
-    def predict(self, x_t: AtomicEnvironment, d: int) -> [float, float]:
-        """Predict force component of an atomic environment and its \
-uncertainty."""
-
-        # Kernel vector allows for evaluation of At. Env.
-        k_v = self.get_kernel_vector(x_t, d)
-
-        # Guarantee that alpha is up to date with training set
-        assert ((self.alpha is not None) and (3 * len(self.training_data) == len(self.alpha)))
-
-        # get predictive mean
-        pred_mean = np.matmul(k_v, self.alpha)
-
-        # get predictive variance without cholesky (possibly faster)
-        self_kern = self.kernel(x_t, x_t, d, d, self.hyps,
-                                self.cutoffs)
-        pred_var = self_kern - \
-            np.matmul(np.matmul(k_v, self.ky_mat_inv), k_v)
-
-        return pred_mean, pred_var
-
-    def predict_local_energy(self, x_t: AtomicEnvironment) -> float:
-        """Predict the local energy of an atomic environment.
-        :param x_t: Atomic environment of test atom.
-        :type x_t: AtomicEnvironment
-        :return: local energy in eV (up to a constant).
-        :rtype: float
-        """
-
-        k_v = self.en_kern_vec(x_t)
-        pred_mean = np.matmul(k_v, self.alpha)
-
-        return pred_mean
-
-    def predict_local_energy_and_var(self, x_t: AtomicEnvironment):
-        """Predict the local energy of an atomic environment and its \
-uncertainty."""
-
-        # get kernel vector
-        k_v = self.en_kern_vec(x_t)
-
-        # get predictive mean
-        pred_mean = np.matmul(k_v, self.alpha)
-
-        # get predictive variance
-        v_vec = solve_triangular(self.l_mat, k_v, lower=True)
-        self_kern = self.energy_kernel(x_t, x_t, self.hyps,
-                                       self.cutoffs)
-        pred_var = self_kern - np.matmul(v_vec, v_vec)
-
-        return pred_mean, pred_var
-
-    def get_kernel_vector(self, x: AtomicEnvironment,
-                          d_1: int):
-        """
-        Compute kernel vector, comparing input environment to all environments
-        in the GP's training set.
-        :param x: data point to compare against kernel matrix
-        :type x: AtomicEnvironment
-        :param d_1: Cartesian component of force vector to get (1=x,2=y,3=z)
-        :type d_1: int
-        :return: kernel vector
-        :rtype: np.ndarray
-        """
-
-        ds = [1, 2, 3]
-        size = len(self.training_data) * 3
-        k_v = np.zeros(size, )
-
-        for m_index in range(size):
-            x_2 = self.training_data[int(math.floor(m_index / 3))]
-            d_2 = ds[m_index % 3]
-            k_v[m_index] = self.kernel(x, x_2, d_1, d_2,
-                                       self.hyps, self.cutoffs)
-        return k_v
-
-    def en_kern_vec(self, x: AtomicEnvironment):
-        """Compute the vector of energy/force kernels between an atomic \
-environment and the environments in the training set."""
-
-        ds = [1, 2, 3]
-        size = len(self.training_data) * 3
-        k_v = np.zeros(size, )
-
-        for m_index in range(size):
-            x_2 = self.training_data[int(math.floor(m_index / 3))]
-            d_2 = ds[m_index % 3]
-            k_v[m_index] = self.energy_force_kernel(x_2, x, d_2,
-                                                    self.hyps, self.cutoffs)
-
-        return k_v
-
-    def set_L_alpha(self):
-        """
-        Invert the covariance matrix, setting L (a lower triangular
-        matrix s.t. L L^T = (K + sig_n^2 I) ) and alpha, the inverse
-        covariance matrix multiplied by the vector of training labels.
-        The forces and variances are later obtained using alpha.
-        :return:
-        """
-        if self.par:
-            hyp_mat, ky_mat = \
-                get_ky_and_hyp_par(self.hyps, self.training_data,
-                                   self.training_labels_np,
-                                   self.kernel_grad, self.cutoffs, self.no_cpus)
-        else:
-            hyp_mat, ky_mat = \
-                get_ky_and_hyp(self.hyps, self.training_data,
-                               self.training_labels_np,
-                               self.kernel_grad, self.cutoffs)
-
-        like, like_grad = \
-            get_like_grad_from_mats(ky_mat, hyp_mat, self.training_labels_np)
-        l_mat = np.linalg.cholesky(ky_mat)
-        l_mat_inv = np.linalg.inv(l_mat)
-        ky_mat_inv = l_mat_inv.T @ l_mat_inv
-        alpha = np.matmul(ky_mat_inv, self.training_labels_np)
-
-        self.ky_mat = ky_mat
-        self.l_mat = l_mat
-        self.alpha = alpha
-        self.ky_mat_inv = ky_mat_inv
-        self.l_mat_inv = l_mat_inv
-
-        self.likelihood = like
-        self.likelihood_gradient = like_grad
-
-    def update_L_alpha(self):
-        """
-        Update the GP's L matrix and alpha vector.
-        """
-
-        # Set L matrix and alpha if set_L_alpha has not been called yet
-        if self.l_mat is None:
-            self.set_L_alpha()
-            return
-
-        n = self.l_mat_inv.shape[0]
-        N = len(self.training_data)
-        m = N - n // 3  # number of new data added
-        ky_mat = np.zeros((3 * N, 3 * N))
-        ky_mat[:n, :n] = self.ky_mat
-        # calculate kernels for all added data
-        for i in range(m):
-            ind = n // 3 + i
-            x_t = self.training_data[ind]
-            k_vi = np.array([self.get_kernel_vector(x_t, d + 1)
-                             for d in range(3)]).T  # (n+3m) x 3
-            ky_mat[:, 3 * ind:3 * ind + 3] = k_vi
-            ky_mat[3 * ind:3 * ind + 3, :n] = k_vi[:n, :].T
-        sigma_n = self.hyps[-1]
-        ky_mat[n:, n:] += sigma_n ** 2 * np.eye(3 * m)
-
-        l_mat = np.linalg.cholesky(ky_mat)
-        l_mat_inv = np.linalg.inv(l_mat)
-        ky_mat_inv = l_mat_inv.T @ l_mat_inv
-        alpha = np.matmul(ky_mat_inv, self.training_labels_np)
-
-        self.ky_mat = ky_mat
-        self.l_mat = l_mat
-        self.alpha = alpha
-        self.ky_mat_inv = ky_mat_inv
-        self.l_mat_inv = l_mat_inv
-
-    def __str__(self):
-        """String representation of the GP model."""
-
-        thestr = "GaussianProcess Object\n"
-        thestr += 'Kernel: {}\n'.format(self.kernel_name)
-        thestr += "Training points: {}\n".format(len(self.training_data))
-        thestr += 'Cutoffs: {}\n'.format(self.cutoffs)
-        thestr += 'Model Likelihood: {}\n'.format(self.likelihood)
-
-        thestr += 'Hyperparameters: \n'
-        if self.hyp_labels is None:
-            # Put unlabeled hyperparameters on one line
-            thestr = thestr[:-1]
-            thestr += str(self.hyps) + '\n'
-        else:
-            for hyp, label in zip(self.hyps, self.hyp_labels):
-                thestr += "{}: {}\n".format(label, hyp)
-
-        return thestr
-
-    def as_dict(self):
-        """Dictionary representation of the GP model."""
-
-        out_dict = dict(vars(self))
-
-        out_dict['training_data'] = [env.as_dict() for env in
-                                     self.training_data]
-        # Remove the callables
-        del out_dict['kernel']
-        del out_dict['kernel_grad']
-
-        return out_dict
-
-    @staticmethod
-    def from_dict(dictionary):
-        """Create GP object from dictionary representation."""
-
-        if 'mc' in dictionary['kernel_name']:
-            force_kernel, grad = \
-                str_to_mc_kernel(dictionary['kernel_name'], include_grad=True)
-        else:
-            force_kernel, grad = str_to_kernel(dictionary['kernel_name'],
-                                               include_grad=True)
-
-        if dictionary['energy_kernel'] is not None:
-            energy_kernel = str_to_kernel(dictionary['energy_kernel'])
-        else:
-            energy_kernel = None
-
-        if dictionary['energy_force_kernel'] is not None:
-            energy_force_kernel = \
-                str_to_kernel(dictionary['energy_force_kernel'])
-        else:
-            energy_force_kernel = None
-
-        new_gp = GaussianProcess(kernel=force_kernel,
-                                 kernel_grad=grad,
-                                 energy_kernel=energy_kernel,
-                                 energy_force_kernel=energy_force_kernel,
-                                 cutoffs=np.array(dictionary['cutoffs']),
-                                 hyps=np.array(dictionary['hyps']),
-                                 hyp_labels=dictionary['hyp_labels'],
-                                 par=dictionary['par'],
-                                 no_cpus=dictionary['no_cpus'],
-                                 maxiter=dictionary['maxiter'],
-                                 opt_algorithm=dictionary['algo'])
-
-        # Save time by attempting to load in computed attributes
-        new_gp.l_mat = np.array(dictionary.get('l_mat', None))
-        new_gp.l_mat_inv = np.array(dictionary.get('l_mat_inv', None))
-        new_gp.alpha = np.array(dictionary.get('alpha', None))
-        new_gp.ky_mat = np.array(dictionary.get('ky_mat', None))
-        new_gp.ky_mat_inv = np.array(dictionary.get('ky_mat_inv', None))
-
-        new_gp.training_data = [AtomicEnvironment.from_dict(env) for env in
-                                dictionary['training_data']]
-        new_gp.training_labels = dictionary['training_labels']
-
-        new_gp.likelihood = dictionary['likelihood']
-        new_gp.likelihood_gradient = dictionary['likelihood_gradient']
-<<<<<<< HEAD
-        new_gp.training_labels_np = new_gp.force_list_to_np(
-            new_gp.training_labels)
-        return new_gp
-
-=======
-
-        return new_gp
-
-    def write_model(self, name: str, format: str = 'json'):
-        """
-        Write model in a variety of formats to a file for later re-use.
-
-        :param name: Output name
-        :param format:
-        :return:
-        """
-
-        supported_formats = ['json', 'pickle', 'binary']
-
-        if format.lower() == 'json':
-            with open(name, 'w') as f:
-                json.dump(self.as_dict(), f, cls=NumpyEncoder)
-
-        elif format.lower() == 'pickle' or format.lower() == 'binary':
-            with open(name, 'wb') as f:
-                pickle.dump(self, f)
-
-        else:
-            raise ValueError("Output format not supported: try from "
-                             "{}".format(supported_formats))
-
-
->>>>>>> f3015b3a
+"""Gaussian process model of the Born Oppenheimer potential energy surface."""
+import math
+import pickle
+import json
+
+import numpy as np
+
+from typing import List, Callable
+from scipy.linalg import solve_triangular
+from scipy.optimize import minimize
+
+from flare.env import AtomicEnvironment
+from flare.struc import Structure
+from flare.gp_algebra import get_ky_and_hyp, get_like_grad_from_mats, \
+    get_neg_likelihood, get_neg_like_grad, get_ky_and_hyp_par
+from flare.kernels import str_to_kernel
+from flare.mc_simple import str_to_mc_kernel
+from flare.util import NumpyEncoder
+
+class GaussianProcess:
+    """ Gaussian Process Regression Model.
+    Implementation is based on Algorithm 2.1 (pg. 19) of
+    "Gaussian Processes for Machine Learning" by Rasmussen and Williams"""
+
+    def __init__(self, kernel: Callable,
+                 kernel_grad: Callable, hyps,
+                 cutoffs,
+                 hyp_labels: List = None,
+                 energy_force_kernel: Callable = None,
+                 energy_kernel: Callable = None,
+                 opt_algorithm: str = 'L-BFGS-B',
+                 maxiter=10, par=False, no_cpus=None,
+                 output=None):
+        """Initialize GP parameters and training data."""
+
+        self.kernel = kernel
+        self.kernel_grad = kernel_grad
+        self.energy_kernel = energy_kernel
+        self.energy_force_kernel = energy_force_kernel
+        self.kernel_name = kernel.__name__
+        self.hyps = hyps
+        self.hyp_labels = hyp_labels
+        self.cutoffs = cutoffs
+        self.algo = opt_algorithm
+
+        self.training_data = []
+        self.training_labels = []
+        self.training_labels_np = np.empty(0, )
+        self.maxiter = maxiter
+        self.par = par
+        self.no_cpus = no_cpus
+        self.output = output
+
+        # Parameters set during training
+        self.ky_mat = None
+        self.l_mat = None
+        self.alpha = None
+        self.ky_mat_inv = None
+        self.l_mat_inv = None
+        self.likelihood = None
+        self.likelihood_gradient = None
+
+    # TODO unit test custom range
+    def update_db(self, struc: Structure, forces: list,
+                  custom_range: List[int] = ()):
+        """Given structure and forces, add to training set.
+        :param struc: structure to add to db
+        :type struc: Structure
+        :param forces: list of corresponding forces to add to db
+        :type forces: list<float>
+        :param custom_range: Indices to use in lieu of the whole structure
+        :type custom_range: List[int]
+        """
+
+        # By default, use all atoms in the structure
+        noa = len(struc.positions)
+        update_indices = custom_range or list(range(noa))
+
+        for atom in update_indices:
+            env_curr = AtomicEnvironment(struc, atom, self.cutoffs)
+            forces_curr = np.array(forces[atom])
+
+            self.training_data.append(env_curr)
+            self.training_labels.append(forces_curr)
+
+        # create numpy array of training labels
+        self.training_labels_np = self.force_list_to_np(self.training_labels)
+
+    def add_one_env(self, env: AtomicEnvironment,
+                    force, train: bool = False, **kwargs):
+        """
+        Tool to add a single environment / force pair into the training set.
+        :param force:
+        :param env:
+        :param force: (x,y,z) component associated with environment
+        :param train:
+        :return:
+        """
+        self.training_data.append(env)
+        self.training_labels.append(force)
+        self.training_labels_np = self.force_list_to_np(self.training_labels)
+
+        if train:
+            self.train(**kwargs)
+
+    @staticmethod
+    def force_list_to_np(forces: list):
+        """ Convert list of forces to numpy array of forces.
+        :param forces: list of forces to convert
+        :type forces: list<float>
+        :return: numpy array forces
+        :rtype: np.ndarray
+        """
+        forces_np = []
+
+        for force in forces:
+            for force_comp in force:
+                forces_np.append(force_comp)
+
+        forces_np = np.array(forces_np)
+
+        return forces_np
+
+    def train(self, output=None, custom_bounds=None,
+              grad_tol: float = 1e-4,
+              x_tol: float = 1e-5,
+              line_steps: int = 20):
+        """Train Gaussian Process model on training data. Tunes the \
+hyperparameters to maximize the likelihood, then computes L and alpha \
+(related to the covariance matrix of the training set)."""
+
+        x_0 = self.hyps
+
+        args = (self.training_data, self.training_labels_np,
+                self.kernel_grad, self.cutoffs, output,
+                self.par, self.no_cpus)
+        res = None
+
+        if self.algo == 'L-BFGS-B':
+
+            # bound signal noise below to avoid overfitting
+            bounds = np.array([(1e-6, np.inf)] * len(x_0))
+            # bounds = np.array([(1e-6, np.inf)] * len(x_0))
+            # bounds[-1] = [1e-6,np.inf]
+            # Catch linear algebra errors and switch to BFGS if necessary
+            try:
+                res = minimize(get_neg_like_grad, x_0, args,
+                               method='L-BFGS-B', jac=True, bounds=bounds,
+                               options={'disp': False, 'gtol': grad_tol,
+                                        'maxls': line_steps,
+                                        'maxiter': self.maxiter})
+            except:
+                print("Warning! Algorithm for L-BFGS-B failed. Changing to "
+                      "BFGS for remainder of run.")
+                self.algo = 'BFGS'
+
+        if custom_bounds is not None:
+            res = minimize(get_neg_like_grad, x_0, args,
+                           method='L-BFGS-B', jac=True, bounds=custom_bounds,
+                           options={'disp': False, 'gtol': grad_tol,
+                                    'maxls': line_steps,
+                                    'maxiter': self.maxiter})
+
+        elif self.algo == 'BFGS':
+            res = minimize(get_neg_like_grad, x_0, args,
+                           method='BFGS', jac=True,
+                           options={'disp': False, 'gtol': grad_tol,
+                                    'maxiter': self.maxiter})
+
+        elif self.algo == 'nelder-mead':
+            res = minimize(get_neg_likelihood, x_0, args,
+                           method='nelder-mead',
+                           options={'disp': False,
+                                    'maxiter': self.maxiter,
+                                    'xtol': x_tol})
+        if res is None:
+            raise RuntimeError("Optimization failed for some reason.")
+        self.hyps = res.x
+        self.set_L_alpha()
+        self.likelihood = -res.fun
+        self.likelihood_gradient = -res.jac
+
+    def check_L_alpha(self):
+        # check that alpha is up to date with training set
+        if self.alpha is None or 3 * len(self.training_data) != len(
+                self.alpha):
+            self.set_L_alpha()
+
+    def predict(self, x_t: AtomicEnvironment, d: int) -> [float, float]:
+        """Predict force component of an atomic environment and its \
+uncertainty."""
+
+        # Kernel vector allows for evaluation of At. Env.
+        k_v = self.get_kernel_vector(x_t, d)
+
+        # Guarantee that alpha is up to date with training set
+        assert ((self.alpha is not None) and (3 * len(self.training_data) == len(self.alpha)))
+
+        # get predictive mean
+        pred_mean = np.matmul(k_v, self.alpha)
+
+        # get predictive variance without cholesky (possibly faster)
+        self_kern = self.kernel(x_t, x_t, d, d, self.hyps,
+                                self.cutoffs)
+        pred_var = self_kern - \
+            np.matmul(np.matmul(k_v, self.ky_mat_inv), k_v)
+
+        return pred_mean, pred_var
+
+    def predict_local_energy(self, x_t: AtomicEnvironment) -> float:
+        """Predict the local energy of an atomic environment.
+        :param x_t: Atomic environment of test atom.
+        :type x_t: AtomicEnvironment
+        :return: local energy in eV (up to a constant).
+        :rtype: float
+        """
+
+        k_v = self.en_kern_vec(x_t)
+        pred_mean = np.matmul(k_v, self.alpha)
+
+        return pred_mean
+
+    def predict_local_energy_and_var(self, x_t: AtomicEnvironment):
+        """Predict the local energy of an atomic environment and its \
+uncertainty."""
+
+        # get kernel vector
+        k_v = self.en_kern_vec(x_t)
+
+        # get predictive mean
+        pred_mean = np.matmul(k_v, self.alpha)
+
+        # get predictive variance
+        v_vec = solve_triangular(self.l_mat, k_v, lower=True)
+        self_kern = self.energy_kernel(x_t, x_t, self.hyps,
+                                       self.cutoffs)
+        pred_var = self_kern - np.matmul(v_vec, v_vec)
+
+        return pred_mean, pred_var
+
+    def get_kernel_vector(self, x: AtomicEnvironment,
+                          d_1: int):
+        """
+        Compute kernel vector, comparing input environment to all environments
+        in the GP's training set.
+        :param x: data point to compare against kernel matrix
+        :type x: AtomicEnvironment
+        :param d_1: Cartesian component of force vector to get (1=x,2=y,3=z)
+        :type d_1: int
+        :return: kernel vector
+        :rtype: np.ndarray
+        """
+
+        ds = [1, 2, 3]
+        size = len(self.training_data) * 3
+        k_v = np.zeros(size, )
+
+        for m_index in range(size):
+            x_2 = self.training_data[int(math.floor(m_index / 3))]
+            d_2 = ds[m_index % 3]
+            k_v[m_index] = self.kernel(x, x_2, d_1, d_2,
+                                       self.hyps, self.cutoffs)
+        return k_v
+
+    def en_kern_vec(self, x: AtomicEnvironment):
+        """Compute the vector of energy/force kernels between an atomic \
+environment and the environments in the training set."""
+
+        ds = [1, 2, 3]
+        size = len(self.training_data) * 3
+        k_v = np.zeros(size, )
+
+        for m_index in range(size):
+            x_2 = self.training_data[int(math.floor(m_index / 3))]
+            d_2 = ds[m_index % 3]
+            k_v[m_index] = self.energy_force_kernel(x_2, x, d_2,
+                                                    self.hyps, self.cutoffs)
+
+        return k_v
+
+    def set_L_alpha(self):
+        """
+        Invert the covariance matrix, setting L (a lower triangular
+        matrix s.t. L L^T = (K + sig_n^2 I) ) and alpha, the inverse
+        covariance matrix multiplied by the vector of training labels.
+        The forces and variances are later obtained using alpha.
+        :return:
+        """
+        if self.par:
+            hyp_mat, ky_mat = \
+                get_ky_and_hyp_par(self.hyps, self.training_data,
+                                   self.training_labels_np,
+                                   self.kernel_grad, self.cutoffs, self.no_cpus)
+        else:
+            hyp_mat, ky_mat = \
+                get_ky_and_hyp(self.hyps, self.training_data,
+                               self.training_labels_np,
+                               self.kernel_grad, self.cutoffs)
+
+        like, like_grad = \
+            get_like_grad_from_mats(ky_mat, hyp_mat, self.training_labels_np)
+        l_mat = np.linalg.cholesky(ky_mat)
+        l_mat_inv = np.linalg.inv(l_mat)
+        ky_mat_inv = l_mat_inv.T @ l_mat_inv
+        alpha = np.matmul(ky_mat_inv, self.training_labels_np)
+
+        self.ky_mat = ky_mat
+        self.l_mat = l_mat
+        self.alpha = alpha
+        self.ky_mat_inv = ky_mat_inv
+        self.l_mat_inv = l_mat_inv
+
+        self.likelihood = like
+        self.likelihood_gradient = like_grad
+
+    def update_L_alpha(self):
+        """
+        Update the GP's L matrix and alpha vector.
+        """
+
+        # Set L matrix and alpha if set_L_alpha has not been called yet
+        if self.l_mat is None:
+            self.set_L_alpha()
+            return
+
+        n = self.l_mat_inv.shape[0]
+        N = len(self.training_data)
+        m = N - n // 3  # number of new data added
+        ky_mat = np.zeros((3 * N, 3 * N))
+        ky_mat[:n, :n] = self.ky_mat
+        # calculate kernels for all added data
+        for i in range(m):
+            ind = n // 3 + i
+            x_t = self.training_data[ind]
+            k_vi = np.array([self.get_kernel_vector(x_t, d + 1)
+                             for d in range(3)]).T  # (n+3m) x 3
+            ky_mat[:, 3 * ind:3 * ind + 3] = k_vi
+            ky_mat[3 * ind:3 * ind + 3, :n] = k_vi[:n, :].T
+        sigma_n = self.hyps[-1]
+        ky_mat[n:, n:] += sigma_n ** 2 * np.eye(3 * m)
+
+        l_mat = np.linalg.cholesky(ky_mat)
+        l_mat_inv = np.linalg.inv(l_mat)
+        ky_mat_inv = l_mat_inv.T @ l_mat_inv
+        alpha = np.matmul(ky_mat_inv, self.training_labels_np)
+
+        self.ky_mat = ky_mat
+        self.l_mat = l_mat
+        self.alpha = alpha
+        self.ky_mat_inv = ky_mat_inv
+        self.l_mat_inv = l_mat_inv
+
+    def __str__(self):
+        """String representation of the GP model."""
+
+        thestr = "GaussianProcess Object\n"
+        thestr += 'Kernel: {}\n'.format(self.kernel_name)
+        thestr += "Training points: {}\n".format(len(self.training_data))
+        thestr += 'Cutoffs: {}\n'.format(self.cutoffs)
+        thestr += 'Model Likelihood: {}\n'.format(self.likelihood)
+
+        thestr += 'Hyperparameters: \n'
+        if self.hyp_labels is None:
+            # Put unlabeled hyperparameters on one line
+            thestr = thestr[:-1]
+            thestr += str(self.hyps) + '\n'
+        else:
+            for hyp, label in zip(self.hyps, self.hyp_labels):
+                thestr += "{}: {}\n".format(label, hyp)
+
+        return thestr
+
+    def as_dict(self):
+        """Dictionary representation of the GP model."""
+
+        out_dict = dict(vars(self))
+
+        out_dict['training_data'] = [env.as_dict() for env in
+                                     self.training_data]
+        # Remove the callables
+        del out_dict['kernel']
+        del out_dict['kernel_grad']
+
+        return out_dict
+
+    @staticmethod
+    def from_dict(dictionary):
+        """Create GP object from dictionary representation."""
+
+        if 'mc' in dictionary['kernel_name']:
+            force_kernel, grad = \
+                str_to_mc_kernel(dictionary['kernel_name'], include_grad=True)
+        else:
+            force_kernel, grad = str_to_kernel(dictionary['kernel_name'],
+                                               include_grad=True)
+
+        if dictionary['energy_kernel'] is not None:
+            energy_kernel = str_to_kernel(dictionary['energy_kernel'])
+        else:
+            energy_kernel = None
+
+        if dictionary['energy_force_kernel'] is not None:
+            energy_force_kernel = \
+                str_to_kernel(dictionary['energy_force_kernel'])
+        else:
+            energy_force_kernel = None
+
+        new_gp = GaussianProcess(kernel=force_kernel,
+                                 kernel_grad=grad,
+                                 energy_kernel=energy_kernel,
+                                 energy_force_kernel=energy_force_kernel,
+                                 cutoffs=np.array(dictionary['cutoffs']),
+                                 hyps=np.array(dictionary['hyps']),
+                                 hyp_labels=dictionary['hyp_labels'],
+                                 par=dictionary['par'],
+                                 no_cpus=dictionary['no_cpus'],
+                                 maxiter=dictionary['maxiter'],
+                                 opt_algorithm=dictionary['algo'])
+
+        # Save time by attempting to load in computed attributes
+        new_gp.l_mat = np.array(dictionary.get('l_mat', None))
+        new_gp.l_mat_inv = np.array(dictionary.get('l_mat_inv', None))
+        new_gp.alpha = np.array(dictionary.get('alpha', None))
+        new_gp.ky_mat = np.array(dictionary.get('ky_mat', None))
+        new_gp.ky_mat_inv = np.array(dictionary.get('ky_mat_inv', None))
+
+        new_gp.training_data = [AtomicEnvironment.from_dict(env) for env in
+                                dictionary['training_data']]
+        new_gp.training_labels = dictionary['training_labels']
+
+        new_gp.likelihood = dictionary['likelihood']
+        new_gp.likelihood_gradient = dictionary['likelihood_gradient']
+        new_gp.training_labels_np = new_gp.force_list_to_np(
+            new_gp.training_labels)
+        return new_gp
+
+    def write_model(self, name: str, format: str = 'json'):
+        """
+        Write model in a variety of formats to a file for later re-use.
+
+        :param name: Output name
+        :param format:
+        :return:
+        """
+
+        supported_formats = ['json', 'pickle', 'binary']
+
+        if format.lower() == 'json':
+            with open(name, 'w') as f:
+                json.dump(self.as_dict(), f, cls=NumpyEncoder)
+
+        elif format.lower() == 'pickle' or format.lower() == 'binary':
+            with open(name, 'wb') as f:
+                pickle.dump(self, f)
+
+        else:
+            raise ValueError("Output format not supported: try from "
+                             "{}".format(supported_formats))
+