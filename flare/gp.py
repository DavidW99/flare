--- conflicted
+++ resolved
@@ -17,20 +17,12 @@
 from flare.util import Z_to_element
 from flare.env import AtomicEnvironment
 from flare.struc import Structure
-<<<<<<< HEAD
 from flare.gp_algebra import get_like_from_mats, get_neg_like_grad, \
     force_force_vector, energy_force_vector, get_force_block, \
     get_ky_mat_update, _global_training_data, _global_training_labels, \
     _global_training_structures, _global_energy_labels, get_Ky_mat, \
     get_kernel_vector, en_kern_vec
-=======
-from flare.gp_algebra import get_neg_likelihood, \
-    get_like_from_mats, get_neg_like_grad, \
-    get_kernel_vector, en_kern_vec, \
-    get_ky_mat, get_ky_mat_update, \
-    _global_training_data, _global_training_labels
 from flare.mask_helper import HyperParameterMasking
->>>>>>> 9d1edced
 
 from flare.kernels.utils import str_to_kernel_set, from_mask_to_args
 from flare.util import NumpyEncoder
@@ -102,15 +94,10 @@
             # If no hyperparameters are passed in, assume 2 hyps for each
             # cutoff, plus one noise hyperparameter, and use a guess value
             hyps = np.array([0.1]*(1+2*len(cutoffs)))
+
         self.update_hyps(hyps, hyp_labels, multihyps, hyps_mask)
 
-<<<<<<< HEAD
-        self.output = output
-        self.per_atom_par = per_atom_par
-        self.maxiter = maxiter
-=======
         # set up parallelization
->>>>>>> 9d1edced
         self.n_cpus = n_cpus
         self.n_sample = n_sample
         self.parallel = parallel
@@ -123,7 +110,6 @@
         if 'no_cpus' in kwargs:
             DeprecationWarning("no_cpus is being replaced with n_cpu")
             self.n_cpus = kwargs.get('no_cpus')
-<<<<<<< HEAD
 
         # TO DO, clean up all the other kernel arguments
         if kernel is None:
@@ -145,8 +131,6 @@
 
         self.name = name
 
-=======
->>>>>>> 9d1edced
         # parallelization
         if self.parallel:
             if n_cpus is None:
@@ -156,27 +140,9 @@
         else:
             self.n_cpus = 1
 
-<<<<<<< HEAD
         self.training_data = []   # Atomic environments
         self.training_labels = []  # Forces acting on central atoms
-=======
-        # TO DO, clean up all the other kernel arguments
-        if kernel is None:
-            self.update_kernel(kernel_name, multihyps)
-        else:
-            DeprecationWarning("kernel, kernel_grad, energy_force_kernel "
-                               "and energy_kernel will be replaced by kernel_name")
-            self.kernel_name = kernel.__name__
-            self.update_kernel(self.kernel_name, multihyps)
-            # self.kernel = kernel
-            # self.kernel_grad = kernel_grad
-            # self.energy_force_kernel = kwargs.get('energy_force_kernel')
-            # self.energy_kernel = kwargs.get('energy_kernel')
-
-        self.training_data = []   # Atomic environments
-        # Forces acting on central atoms of at. envs.
-        self.training_labels = []
->>>>>>> 9d1edced
+
         self.training_labels_np = np.empty(0, )
         self.n_envs_prev = len(self.training_data)
 
@@ -240,7 +206,6 @@
 
         if (len(self.cutoffs) > 1):
             assert self.cutoffs[0] >= self.cutoffs[1], \
-<<<<<<< HEAD
                     "2b cutoff has to be larger than 3b cutoffs"
 
         if ('three' in self.kernel_name):
@@ -251,18 +216,6 @@
             assert len(self.cutoffs) >= 3, \
                     "many-body kernel needs three cutoffs, one for building"\
                     " neighbor list and one for the 3b"
-=======
-                "2b cutoff has to be larger than 3b cutoffs"
-
-        if ('three' in self.kernel_name):
-            assert len(self.cutoffs) >= 2, \
-                "3b kernel needs two cutoffs, one for building"\
-                " neighbor list and one for the 3b"
-        if ('many' in self.kernel_name):
-            assert len(self.cutoffs) >= 3, \
-                "many-body kernel needs three cutoffs, one for building"\
-                " neighbor list and one for the 3b"
->>>>>>> 9d1edced
 
         if self.multihyps is True and self.hyps_mask is None:
             raise ValueError("Warning! Multihyperparameter mode enabled,"
@@ -272,123 +225,6 @@
             raise ValueError("Warning! Multihyperparameter mode disabled,"
                              "but a configuration hyperparameter mask was "
                              "passed. Did you mean to set multihyps to True?")
-<<<<<<< HEAD
-        if isinstance(self.hyps_mask, dict) and self.multihyps is True:
-            self.multihyps = True
-
-            assert 'nspec' in self.hyps_mask, \
-                "nspec key missing in hyps_mask dictionary"
-            assert 'spec_mask' in self.hyps_mask, \
-                "spec_mask key missingbin hyps_mask dicticnary"
-
-            hyps_mask = deepcopy(self.hyps_mask)
-
-            nspec = hyps_mask['nspec']
-            self.hyps_mask['spec_mask'] = \
-                np.array(hyps_mask['spec_mask'], dtype=int)
-
-            if 'nbond' in hyps_mask:
-                n2b = self.hyps_mask['nbond']
-                self.hyps_mask['bond_mask'] = \
-                    np.array(hyps_mask['bond_mask'], dtype=int)
-                if n2b > 0:
-                    bmask = hyps_mask['bond_mask']
-                    assert (np.max(bmask) < n2b)
-                    assert len(bmask) == nspec ** 2, \
-                        f"wrong dimension of bond_mask: " \
-                        f" {len(bmask)} != nspec^2 {nspec**2}"
-                    for t2b in range(nspec):
-                        for t2b_2 in range(t2b, nspec):
-                            assert bmask[t2b*nspec+t2b_2] == \
-                                bmask[t2b_2*nspec+t2b], \
-                                'bond_mask has to be symmetric'
-            else:
-                n2b = 0
-
-            if 'ntriplet' in hyps_mask:
-                n3b = self.hyps_mask['ntriplet']
-                self.hyps_mask['triplet_mask'] = \
-                    np.array(hyps_mask['triplet_mask'], dtype=int)
-                if n3b > 0:
-                    tmask = hyps_mask['triplet_mask']
-                    assert (np.max(tmask) < n3b)
-                    assert len(tmask) == nspec ** 3, \
-                        f"wrong dimension of bond_mask: " \
-                        f" {len(tmask)} != nspec^3 {nspec**3}"
-
-                    for t3b in range(nspec):
-                        for t3b_2 in range(t3b, nspec):
-                            for t3b_3 in range(t3b_2, nspec):
-                                assert tmask[t3b * nspec * nspec +
-                                             t3b_2*nspec+t3b_3] \
-                                    == tmask[t3b * nspec * nspec +
-                                             t3b_3 * nspec + t3b_2], \
-                                    'bond_mask has to be symmetric'
-                                assert tmask[t3b * nspec * nspec +
-                                             t3b_2 * nspec + t3b_3] \
-                                    == tmask[t3b_2 * nspec * nspec +
-                                             t3b * nspec + t3b_3], \
-                                    'bond_mask has to be symmetric'
-                                assert tmask[t3b * nspec * nspec +
-                                             t3b_2 * nspec + t3b_3] \
-                                    == tmask[t3b_2 * nspec * nspec +
-                                             t3b_3*nspec+t3b], \
-                                    'bond_mask has to be symmetric'
-                                assert tmask[t3b * nspec * nspec +
-                                             t3b_2 * nspec + t3b_3] \
-                                    == tmask[t3b_3 * nspec * nspec +
-                                             t3b * nspec + t3b_2], \
-                                    'bond_mask has to be symmetric'
-                                assert tmask[t3b * nspec * nspec +
-                                             t3b_2 * nspec + t3b_3] \
-                                    == tmask[t3b_3 * nspec * nspec +
-                                             t3b_2 * nspec+t3b], \
-                                    'bond_mask has to be symmetric'
-            else:
-                n3b = 0
-
-            if (len(self.cutoffs) <= 2):
-                assert ((n2b + n3b) > 0)
-            else:
-                assert ((n2b + n3b + 1) > 0)
-
-            if 'map' in hyps_mask:
-                assert ('original' in hyps_mask), \
-                    "original hyper parameters have to be defined"
-                # Ensure typed correctly as numpy array
-                self.hyps_mask['original'] = np.array(hyps_mask['original'])
-
-                if (len(self.cutoffs) <= 2):
-                    assert (n2b * 2 + n3b * 2 + 1) == \
-                        len(hyps_mask['original']), \
-                        "the hyperparmeter length is inconsistent with the "\
-                        "mask"
-                else:
-                    assert (n2b * 2 + n3b * 2 + 1 * 2 + 1) ==\
-                        len(hyps_mask['original']), \
-                        "the hyperparmeter length is inconsistent with the "\
-                        "mask"
-                assert len(hyps_mask['map']) == len(self.hyps), \
-                    "the hyperparmeter length is inconsistent with the mask"
-                if (len(hyps_mask['original']) - 1) not in hyps_mask['map']:
-                    assert hyps_mask['train_noise'] is False, \
-                        "train_noise should be False when noise is not in hyps"
-            else:
-                assert hyps_mask['train_noise'] is True, \
-                    "train_noise should be True when map is not used"
-                if (len(self.cutoffs) <= 2):
-                    assert (n2b * 2 + n3b * 2 + 1) == len(self.hyps), \
-                        "the hyperparmeter length is inconsistent with the "\
-                        "mask"
-                else:
-                    assert (n2b * 2 + n3b * 2 + 1 * 2 + 1) == len(self.hyps), \
-                        "the hyperparmeter length is inconsistent with the "\
-                        "mask"
-
-            if 'bounds' in hyps_mask:
-                self.bounds = deepcopy(hyps_mask['bounds'])
-
-=======
 
         if self.multihyps is True:
 
@@ -398,7 +234,6 @@
                 self.hyps_mask, self.hyps, self.cutoffs)
             self.bounds = deepcopy(self.hyps_mask.get('bounds', None))
 
->>>>>>> 9d1edced
         else:
             self.multihyps = False
             self.hyps_mask = None
@@ -440,12 +275,12 @@
         noa = len(struc.positions)
         update_indices = custom_range or list(range(noa))
 
-<<<<<<< HEAD
         # If forces are given, update the environment list.
         if forces is not None:
             for atom in update_indices:
                 env_curr = \
-                    AtomicEnvironment(struc, atom, self.cutoffs, sweep=sweep)
+                    AtomicEnvironment(struc, atom, self.cutoffs, sweep=sweep,
+                            cutoffs_mask=self.hyps_mask)
                 forces_curr = np.array(forces[atom])
 
                 self.training_data.append(env_curr)
@@ -473,20 +308,6 @@
         # update list of all labels
         self.all_labels = np.concatenate((self.training_labels_np,
                                           self.energy_labels_np))
-=======
-        for atom in update_indices:
-            env_curr = AtomicEnvironment(
-                struc, atom, self.cutoffs, self.hyps_mask)
-            forces_curr = np.array(forces[atom])
-
-            self.training_data.append(env_curr)
-            self.training_labels.append(forces_curr)
-
-        # create numpy array of training labels
-        self.training_labels_np = np.hstack(self.training_labels)
-        _global_training_data[self.name] = self.training_data
-        _global_training_labels[self.name] = self.training_labels_np
->>>>>>> 9d1edced
 
     def add_one_env(self, env: AtomicEnvironment,
                     force, train: bool = False, **kwargs):
@@ -539,10 +360,6 @@
             raise Warning("You are attempting to train a GP with no "
                           "training data. Add environments and forces "
                           "to the GP and try again.")
-<<<<<<< HEAD
-=======
-            return None
->>>>>>> 9d1edced
 
         x_0 = self.hyps
 
@@ -653,13 +470,7 @@
         # pass args to kernel based on if mult. hyperparameters in use
         args = from_mask_to_args(self.hyps, self.hyps_mask, self.cutoffs)
         self_kern = self.kernel(x_t, x_t, d, d, *args)
-<<<<<<< HEAD
         pred_var = self_kern - np.matmul(np.matmul(k_v, self.ky_mat_inv), k_v)
-=======
-
-        pred_var = self_kern - \
-            np.matmul(np.matmul(k_v, self.ky_mat_inv), k_v)
->>>>>>> 9d1edced
 
         return pred_mean, pred_var
 
@@ -954,12 +765,7 @@
         self.ky_mat_inv = ky_mat_inv
 
     def adjust_cutoffs(self, new_cutoffs: Union[list, tuple, 'np.ndarray'],
-<<<<<<< HEAD
-                       reset_L_alpha=True, train=True):
-=======
-                       reset_L_alpha=True,
-                       train=True, new_hyps_mask=None):
->>>>>>> 9d1edced
+                       reset_L_alpha=True, train=True, new_hyps_mask=None):
         """
         Loop through atomic environment objects stored in the training data,
         and re-compute cutoffs for each. Useful if you want to gauge the
@@ -998,11 +804,7 @@
             self.set_L_alpha()
 
         if train:
-<<<<<<< HEAD
             self.train()
-=======
-            self.train(print_progress=True)
->>>>>>> 9d1edced
 
     def write_model(self, name: str, format: str = 'json'):
         """
@@ -1053,30 +855,19 @@
         if '.json' in filename or 'json' in format:
             with open(filename, 'r') as f:
                 gp_model = GaussianProcess.from_dict(json.loads(f.readline()))
-<<<<<<< HEAD
                 gp_model.check_instantiation()
                 _global_training_data[gp_model.name] = gp_model.training_data
                 _global_training_labels[gp_model.name] = \
                     gp_model.training_labels_np
-=======
-
-                gp_model.check_instantiation()
->>>>>>> 9d1edced
 
         elif '.pickle' in filename or 'pickle' in format:
             with open(filename, 'rb') as f:
                 gp_model = pickle.load(f)
 
-<<<<<<< HEAD
-                _global_training_data[gp_model.name] = gp_model.training_data
-                _global_training_labels[gp_model.name] = \
-                    gp_model.training_labels_np
-=======
                 if ('name' not in gp_model.__dict__):
                     gp_model.name = 'default_gp'
 
                 gp_model.check_instantiation()
->>>>>>> 9d1edced
 
                 if len(gp_model.training_data) > 5000:
                     try:
@@ -1097,11 +888,8 @@
         _global_training_data[gp_model.name] = gp_model.training_data
         _global_training_labels[gp_model.name] = gp_model.training_labels_np
 
-<<<<<<< HEAD
-=======
         return gp_model
 
->>>>>>> 9d1edced
     @property
     def training_statistics(self) -> dict:
         """
@@ -1116,11 +904,7 @@
 
         # Count all of the present species in the atomic env. data
         present_species = []
-<<<<<<< HEAD
         for env, _ in zip(self.training_data, self.training_labels):
-=======
-        for env, force in zip(self.training_data, self.training_labels):
->>>>>>> 9d1edced
             present_species.append(Z_to_element(env.structure.coded_species[
                 env.atom]))
 
