import time
import math
import pickle
import inspect
import json

import numpy as np
import multiprocessing as mp

from copy import deepcopy
from typing import List, Callable, Union
from scipy.linalg import solve_triangular
from scipy.optimize import minimize

from flare.env import AtomicEnvironment
from flare.struc import Structure
from flare.gp_algebra import get_neg_likelihood, \
        get_like_from_mats, get_neg_like_grad, \
        get_kernel_vector, en_kern_vec, \
        get_ky_mat, get_ky_mat_update

from flare.kernels.utils import str_to_kernel_set, from_mask_to_args
from flare.util import NumpyEncoder
from flare.output import Output
<<<<<<< HEAD
import flare.cutoffs as cf
import flare.gp_algebra
=======
>>>>>>> 5e0f0fb7


class GaussianProcess:
    """Gaussian process force field. Implementation is based on Algorithm 2.1
    (pg. 19) of "Gaussian Processes for Machine Learning" by Rasmussen and
    Williams.

    Args:
        kernel (Callable,str): Name of the kernel to use, or the kernel itself.
        kernel_grad (Callable): Function that returns the gradient of the GP
            kernel with respect to the hyperparameters.
        hyps (np.ndarray): Hyperparameters of the GP.
        cutoffs (np.ndarray): Cutoffs of the GP kernel.
        hyp_labels (List, optional): List of hyperparameter labels. Defaults
            to None.
        energy_force_kernel (Callable, optional): Energy/force kernel of the
            GP used to make energy predictions. Defaults to None.
        energy_kernel (Callable, optional): Energy/energy kernel of the GP.
            Defaults to None.
        opt_algorithm (str, optional): Hyperparameter optimization algorithm.
            Defaults to 'L-BFGS-B'.
        maxiter (int, optional): Maximum number of iterations of the
            hyperparameter optimization algorithm. Defaults to 10.
        par (bool, optional): If True, the covariance matrix K of the GP is
            computed in parallel. Defaults to False.
        n_cpus (int, optional): Number of cpus used for parallel
            calculations. Defaults to 1.
        n_samples (int, optional): Size of submatrix to use when parallelizing
            predictions.
        output (Output, optional): Output object used to dump hyperparameters
            during optimization. Defaults to None.
    """

    def __init__(self, kernel: Callable = None,
                 kernel_grad: Callable = None,
                 hyps: 'ndarray' = None,
                 cutoffs: 'ndarray' = None,
                 hyp_labels: List = None,
                 opt_algorithm: str = 'L-BFGS-B',
                 maxiter: int = 10, parallel: bool = False,
                 per_atom_par: bool = True,
                 n_cpus: int = 1, n_sample: int = 100,
                 output: Output = None,
                 multihyps: bool = False, hyps_mask: dict = None,
<<<<<<< HEAD
                 kernel_name="2+3_mc",
                 name="default_gp"):
=======
                 kernel_name="2+3_mc", **kwargs):
>>>>>>> 5e0f0fb7
        """Initialize GP parameters and training data."""

        # load arguments into attributes

        self.hyps = hyps
        self.hyp_labels = hyp_labels
        self.cutoffs = cutoffs
        self.opt_algorithm = opt_algorithm

        self.output = output
        self.per_atom_par = per_atom_par
        self.maxiter = maxiter
        self.n_cpus = n_cpus
        self.n_sample = n_sample
        self.parallel = parallel

        if 'nsample' in kwargs.keys():
            DeprecationWarning("nsample is being replaced with n_sample")
            self.n_sample =kwargs.get('nsample')
        if 'par' in kwargs.keys():
            DeprecationWarning("par is being replaced with parallel")
            self.parallel = kwargs.get('par')

        # TO DO, clean up all the other kernel arguments
        if kernel is None:
            self.kernel_name = kernel_name
            kernel, grad, ek, efk = str_to_kernel_set(kernel_name, multihyps)
            self.kernel = kernel
            self.kernel_grad = grad
            self.energy_force_kernel = efk
            self.energy_kernel = ek
        else:
            self.kernel_name = kernel.__name__
            self.kernel = kernel
            self.kernel_grad = kernel_grad
            self.energy_force_kernel = kwargs.get('energy_force_kernel')
            self.energy_kernel = kwargs.get('energy_kernel')

        self.training_data = []
        self.training_labels = []
        self.training_labels_np = np.empty(0, )

        # Parameters set during training
        self.ky_mat = None
        self.l_mat = None
        self.alpha = None
        self.ky_mat_inv = None
        self.likelihood = None
        self.likelihood_gradient = None
        self.bounds = None

        self.hyps_mask = hyps_mask
        self.multihyps = multihyps
        self.check_instantiation()

    def check_instantiation(self):
        """
        Runs a series of checks to ensure that the user has not supplied
        contradictory arguments which will result in undefined behavior
        with multiple hyperparameters.
        :return:
        """
        if self.multihyps is True and self.hyps_mask is None:
            raise ValueError("Warning! Multihyperparameter mode enabled,"
                             "but no configuration hyperparameter mask was "
                             "passed. Did you mean to set multihyps to False?")
        elif self.multihyps is False and self.hyps_mask is not None:
            raise ValueError("Warning! Multihyperparameter mode disabled,"
                             "but a configuration hyperparameter mask was "
                             "passed. Did you mean to set multihyps to True?")
        if isinstance(self.hyps_mask, dict) and self.multihyps is True:
            self.multihyps = True

            assert 'nspec' in self.hyps_mask.keys(), "nspec key missing in " \
                                                     "hyps_mask dictionary"
            assert 'spec_mask' in self.hyps_mask.keys(), "spec_mask key " \
                                                         "missing " \
                                                         "in hyps_mask dicticnary"

            hyps_mask = deepcopy(self.hyps_mask)

            nspec = hyps_mask['nspec']

            if 'nbond' in hyps_mask.keys():
                n2b = self.hyps_mask['nbond']
                if n2b > 0:
                    assert (np.max(hyps_mask['bond_mask']) < n2b)
                    assert len(hyps_mask['bond_mask']) == nspec ** 2, \
                        f"wrong dimension of bond_mask: " \
                        f" {len(hyps_mask['bond_mask']) != {nspec**2}}"
            else:
                n2b = 0

            if 'ntriplet' in hyps_mask.keys():
                n3b = self.hyps_mask['ntriplet']
                if n3b > 0:
                    assert (np.max(hyps_mask['triplet_mask']) < n3b)
                    assert len(hyps_mask['triplet_mask']) == nspec ** 3, \
                        f"wrong dimension of triplet_mask" \
                        f"{len(hyps_mask['triplet_mask']) != {nspec**3}}"
            else:
                n3b = 0

            assert ((n2b + n3b) > 0)

            if 'map' in hyps_mask.keys():
                assert ('original' in hyps_mask.keys()), \
                    "original hyper parameters have to be defined"
                # Ensure typed correctly as numpy array
                self.hyps_mask['original'] = np.array(hyps_mask['original'])

                assert (n2b * 2 + n3b * 2 + 1) == len(hyps_mask['original']), \
                    "the hyperparmeter length is inconsistent with the mask"
                assert len(hyps_mask['map']) == len(self.hyps), \
                    "the hyperparmeter length is inconsistent with the mask"
                if (len(hyps_mask['original']) - 1) not in hyps_mask['map']:
                    assert hyps_mask['train_noise'] is False, \
                        "train_noise should be False when noise is not in hyps"
            else:
                assert hyps_mask['train_noise'] is True, \
                    "train_noise should be True when map is not used"
                assert (n2b * 2 + n3b * 2 + 1) == len(self.hyps), \
                    "the hyperparmeter length is inconsistent with the mask"

            if 'bounds' in hyps_mask.keys():
                self.bounds = deepcopy(hyps_mask['bounds'])
        else:
            self.multihyps = False
            self.hyps_mask = None

    def update_db(self, struc: Structure, forces: List,
                  custom_range: List[int] = ()):
        """Given a structure and forces, add local environments from the
        structure to the training set of the GP.

        Args:
            struc (Structure): Input structure. Local environments of atoms
                in this structure will be added to the training set of the GP.

            forces (np.ndarray): Forces on atoms in the structure.

            custom_range (List[int]): Indices of atoms whose local
                environments will be added to the training set of the GP.
        """

        # By default, use all atoms in the structure
        noa = len(struc.positions)
        update_indices = custom_range or list(range(noa))

        for atom in update_indices:
            env_curr = AtomicEnvironment(struc, atom, self.cutoffs)
            forces_curr = np.array(forces[atom])

            self.training_data.append(env_curr)
            self.training_labels.append(forces_curr)

        # create numpy array of training labels
        self.training_labels_np = np.hstack(self.training_labels)
        flare.gp_algebra._global_training_data[self.name] = self.training_data
        flare.gp_algebra._global_training_labels[self.name] = self.training_labels_np

    def add_one_env(self, env: AtomicEnvironment,
                    force, train: bool = False, **kwargs):
        """Add a single local environment to the training set of the GP.

        Args:
            env (AtomicEnvironment): Local environment to be added to the
                training set of the GP.
            force (np.ndarray): Force on the central atom of the local
                environment in the form of a 3-component Numpy array
                containing the x, y, and z components.
            train (bool): If True, the GP is trained after the local
                environment is added.
        """
        self.training_data.append(env)
        self.training_labels.append(force)
        self.training_labels_np = np.hstack(self.training_labels)
        flare.gp_algebra._global_training_data[self.name] = self.training_data
        flare.gp_algebra._global_training_labels[self.name] = self.training_labels_np

        if train:
            self.train(**kwargs)

    def train(self, output=None, custom_bounds=None,
              grad_tol: float = 1e-4,
              x_tol: float = 1e-5,
              line_steps: int = 20):
        """Train Gaussian Process model on training data. Tunes the
        hyperparameters to maximize the likelihood, then computes L and alpha
        (related to the covariance matrix of the training set).

        Args:
            output (Output): Output object specifying where to write the
                progress of the optimization.
            custom_bounds (np.ndarray): Custom bounds on the hyperparameters.
            grad_tol (float): Tolerance of the hyperparameter gradient that
                determines when hyperparameter optimization is terminated.
            x_tol (float): Tolerance on the x values used to decide when
                Nelder-Mead hyperparameter optimization is terminated.
            line_steps (int): Maximum number of line steps for L-BFGS
                hyperparameter optimization.
        """

        x_0 = self.hyps

        args = (self.name, self.kernel_grad, output,
                self.cutoffs, self.hyps_mask,
                self.n_cpus, self.n_sample)
        objective_func = get_neg_like_grad
        res = None

        if self.opt_algorithm == 'L-BFGS-B':

            # bound signal noise below to avoid overfitting
            if self.bounds is None:
                bounds = np.array([(1e-6, np.inf)] * len(x_0))
            else:
                bounds = self.bounds
            # bounds = np.array([(1e-6, np.inf)] * len(x_0))
            # bounds[-1] = [1e-6,np.inf]
            # Catch linear algebra errors and switch to BFGS if necessary
            try:
                res = minimize(get_neg_like_grad, x_0, args,
                               method='L-BFGS-B', jac=True, bounds=bounds,
                               options={'disp': False, 'gtol': grad_tol,
                                        'maxls': line_steps,
                                        'maxiter': self.maxiter})
            except:
                print("Warning! Algorithm for L-BFGS-B failed. Changing to "
                      "BFGS for remainder of run.")
                self.opt_algorithm = 'BFGS'

        if custom_bounds is not None:
            res = minimize(get_neg_like_grad, x_0, args,
                           method='L-BFGS-B', jac=True, bounds=custom_bounds,
                           options={'disp': False, 'gtol': grad_tol,
                                    'maxls': line_steps,
                                    'maxiter': self.maxiter})

        elif self.opt_algorithm == 'BFGS':
            res = minimize(get_neg_like_grad, x_0, args,
                           method='BFGS', jac=True,
                           options={'disp': False, 'gtol': grad_tol,
                                    'maxiter': self.maxiter})

        elif self.opt_algorithm == 'nelder-mead':
            res = minimize(get_neg_likelihood, x_0, args,
                           method='nelder-mead',
                           options={'disp': False,
                                    'maxiter': self.maxiter,
                                    'xtol': x_tol})
        if res is None:
            raise RuntimeError("Optimization failed for some reason.")
        self.hyps = res.x
        self.set_L_alpha()
        self.likelihood = -res.fun
        self.likelihood_gradient = -res.jac
        return res

    def check_L_alpha(self):
        """
        Check that the alpha vector is up to date with the training set. If
        not, update_L_alpha is called.
        """

        # check that alpha is up to date with training set
        size3 = len(self.training_data)*3
        if (self.alpha is None) or (size3 > self.alpha.shape[0]):
            self.update_L_alpha()
        elif (size3 != self.alpha.shape[0]):
            self.set_L_alpha()

    def predict(self, x_t: AtomicEnvironment, d: int) -> [float, float]:
        """
        Predict a force component of the central atom of a local environment.

        Args:
            x_t (AtomicEnvironment): Input local environment.
            d (int): Force component to be predicted (1 is x, 2 is y, and
                3 is z).

        Return:
            (float, float): Mean and epistemic variance of the prediction.
        """

        # Kernel vector allows for evaluation of atomic environments.
        if self.parallel and not self.per_atom_par:
            n_cpus = self.n_cpus
        else:
            n_cpus = 1

<<<<<<< HEAD
        k_v = get_kernel_vector(self.name, self.kernel,
                                x_t, d,
                                self.hyps,
                                cutoffs=self.cutoffs,
                                hyps_mask=self.hyps_mask,
                                n_cpus=n_cpus,
                                nsample=self.nsample)

        # Guarantee that alpha is up to date with training set
        if  self.alpha is None or\
                (3 * len(self.training_data) > len(self.alpha)):
=======
        k_v = get_kernel_vector_par(self.training_data, self.kernel,
                                    x_t, d,
                                    self.hyps,
                                    cutoffs=self.cutoffs,
                                    hyps_mask=self.hyps_mask,
                                    n_cpus=n_cpus,
                                    nsample=self.n_sample)

        # Guarantee that alpha is up to date with training set
        if self.alpha is None or\
                3 * len(self.training_data) != len(self.alpha):
>>>>>>> 5e0f0fb7
            self.update_L_alpha()

        # get predictive mean
        pred_mean = np.matmul(k_v, self.alpha)

        # get predictive variance without cholesky (possibly faster)
        # pass args to kernel based on if mult. hyperparameters in use
        args = from_mask_to_args(self.hyps, self.hyps_mask, self.cutoffs)

        self_kern = self.kernel(x_t, x_t, d, d, *args)

        pred_var = self_kern - \
                   np.matmul(np.matmul(k_v, self.ky_mat_inv), k_v)

        return pred_mean, pred_var

    def predict_local_energy(self, x_t: AtomicEnvironment) -> float:
        """Predict the local energy of a local environment.

        Args:
            x_t (AtomicEnvironment): Input local environment.

        Return:
            float: Local energy predicted by the GP.
        """

        if self.parallel and not self.per_atom_par:
            n_cpus = self.n_cpus
        else:
            n_cpus = 1

<<<<<<< HEAD
        k_v = en_kern_vec(self.name,
                          self.energy_force_kernel,
                          x_t, self.hyps,
                          cutoffs=self.cutoffs,
                          hyps_mask=self.hyps_mask,
                          n_cpus=n_cpus,
                          nsample=self.nsample)
=======
        k_v = en_kern_vec_par(self.training_data,
                              self.energy_force_kernel,
                              x_t, self.hyps,
                              cutoffs=self.cutoffs,
                              hyps_mask=self.hyps_mask,
                              n_cpus=n_cpus,
                              nsample=self.n_sample)
>>>>>>> 5e0f0fb7

        pred_mean = np.matmul(k_v, self.alpha)

        return pred_mean

    def predict_local_energy_and_var(self, x_t: AtomicEnvironment):
        """Predict the local energy of a local environment and its
        uncertainty.

        Args:
            x_t (AtomicEnvironment): Input local environment.

        Return:
            (float, float): Mean and predictive variance predicted by the GP.
        """

        if self.parallel and not self.per_atom_par:
            n_cpus = self.n_cpus
        else:
            n_cpus = 1

        # get kernel vector
<<<<<<< HEAD
        k_v = en_kern_vec(self.name,
                          self.energy_force_kernel,
                          x_t, self.hyps,
                          cutoffs=self.cutoffs,
                          hyps_mask=self.hyps_mask,
                          n_cpus=n_cpus,
                          nsample=self.nsample)
=======
        k_v = en_kern_vec_par(self.training_data,
                              self.energy_force_kernel,
                              x_t, self.hyps,
                              cutoffs=self.cutoffs,
                              hyps_mask=self.hyps_mask,
                              n_cpus=n_cpus,
                              nsample=self.n_sample)
>>>>>>> 5e0f0fb7

        # get predictive mean
        pred_mean = np.matmul(k_v, self.alpha)

        # get predictive variance
        v_vec = solve_triangular(self.l_mat, k_v, lower=True)
        args = from_mask_to_args(self.hyps, self.hyps_mask, self.cutoffs)

        self_kern = self.energy_kernel(x_t, x_t, *args)

        pred_var = self_kern - np.matmul(v_vec, v_vec)

        return pred_mean, pred_var

    def set_L_alpha(self):
        """
        Invert the covariance matrix, setting L (a lower triangular
        matrix s.t. L L^T = (K + sig_n^2 I)) and alpha, the inverse
        covariance matrix multiplied by the vector of training labels.
        The forces and variances are later obtained using alpha.
        """

<<<<<<< HEAD
        ky_mat = get_ky_mat(self.hyps,
                            self.name,
                            self.kernel,
                            cutoffs=self.cutoffs,
                            hyps_mask=self.hyps_mask,
                            n_cpus=self.n_cpus,
                            nsample=self.nsample)
=======
        ky_mat = get_ky_mat_par(self.hyps,
                                self.training_data,
                                self.kernel,
                                cutoffs=self.cutoffs,
                                hyps_mask=self.hyps_mask,
                                n_cpus=self.n_cpus,
                                nsample=self.n_sample)
>>>>>>> 5e0f0fb7

        l_mat = np.linalg.cholesky(ky_mat)
        l_mat_inv = np.linalg.inv(l_mat)
        ky_mat_inv = l_mat_inv.T @ l_mat_inv
        alpha = np.matmul(ky_mat_inv, self.training_labels_np)

        self.ky_mat = ky_mat
        self.l_mat = l_mat
        self.alpha = alpha
        self.ky_mat_inv = ky_mat_inv

        self.likelihood = get_like_from_mats(ky_mat, l_mat,
                                             alpha, self.name)

    def update_L_alpha(self):
        """
        Update the GP's L matrix and alpha vector without recalculating
        the entire covariance matrix K.
        """

        # Set L matrix and alpha if set_L_alpha has not been called yet
        if self.l_mat is None or np.array(self.ky_mat) is np.array(None):
            self.set_L_alpha()
            return

<<<<<<< HEAD
        ky_mat = get_ky_mat_update(self.ky_mat, self.hyps,
                                   self.name,
                                   self.kernel,
                                   cutoffs=self.cutoffs,
                                   hyps_mask=self.hyps_mask,
                                   n_cpus=self.n_cpus,
                                   nsample=self.nsample)
=======
        ky_mat = get_ky_mat_update_par(self.ky_mat, self.hyps,
                                       self.training_data,
                                       self.kernel,
                                       cutoffs=self.cutoffs,
                                       hyps_mask=self.hyps_mask,
                                       n_cpus=self.n_cpus,
                                       nsample=self.n_sample)
>>>>>>> 5e0f0fb7

        l_mat = np.linalg.cholesky(ky_mat)
        l_mat_inv = np.linalg.inv(l_mat)
        ky_mat_inv = l_mat_inv.T @ l_mat_inv
        alpha = np.matmul(ky_mat_inv, self.training_labels_np)

        self.ky_mat = ky_mat
        self.l_mat = l_mat
        self.alpha = alpha
        self.ky_mat_inv = ky_mat_inv

    def __str__(self):
        """String representation of the GP model."""

        thestr = "GaussianProcess Object\n"
        thestr += f'Kernel: {self.kernel_name}\n'
        thestr += f"Training points: {len(self.training_data)}\n"
        thestr += f'Cutoffs: {self.cutoffs}\n'
        thestr += f'Model Likelihood: {self.likelihood}\n'

        thestr += f'MultiHyps: {self.multihyps}\n'
        thestr += 'Hyperparameters: \n'
        if self.hyp_labels is None:
            # Put unlabeled hyperparameters on one line
            thestr = thestr[:-1]
            thestr += str(self.hyps) + '\n'
        else:
            for hyp, label in zip(self.hyps, self.hyp_labels):
                thestr += f"{label}: {hyp}\n"

        if self.multihyps:
            nspec = self.hyps_mask['nspec']
            thestr += f'nspec: {nspec}\n'
            thestr += f'spec_mask: \n'
            thestr += str(self.hyps_mask['spec_mask']) + '\n'

            nbond = self.hyps_mask['nbond']
            thestr += f'nbond: {nbond}\n'
            if nbond > 0:
                thestr += f'bond_mask: \n'
                thestr += str(self.hyps_mask['bond_mask']) + '\n'

            ntriplet = self.hyps_mask['ntriplet']
            thestr += f'ntriplet: {ntriplet}\n'
            if ntriplet > 0:
                thestr += f'triplet_mask: \n'
                thestr += str(self.hyps_mask['triplet_mask']) + '\n'

        return thestr

    def as_dict(self):
        """Dictionary representation of the GP model."""

        self.check_L_alpha()

        out_dict = deepcopy(dict(vars(self)))

        out_dict['training_data'] = [env.as_dict() for env in
                                     self.training_data]
        # Remove the callables
        for key in ['kernel', 'kernel_grad', 'energy_kernel',
                    'energy_force_kernel']:
            if out_dict.get(key) is not None:
                del out_dict[key]

        return out_dict

    @staticmethod
    def from_dict(dictionary):
        """Create GP object from dictionary representation."""

        multihyps = dictionary.get('multihyps', False)

        new_gp = GaussianProcess(kernel_name=dictionary['kernel_name'],
                                 cutoffs=np.array(dictionary['cutoffs']),
                                 hyps=np.array(dictionary['hyps']),
                                 hyp_labels=dictionary['hyp_labels'],
                                 parallel=dictionary.get('parallel',False) or
                                          dictionary.get('par',False),
                                 per_atom_par=dictionary.get('per_atom_par',
                                                             True),
                                 n_cpus=dictionary.get(
                                     'n_cpus') or dictionary.get('no_cpus'),
                                 maxiter=dictionary['maxiter'],
                                 opt_algorithm=dictionary['opt_algorithm'],
                                 multihyps=multihyps,
                                 hyps_mask=dictionary.get('hyps_mask', None)
                                 )

        # Save time by attempting to load in computed attributes
        new_gp.training_data = [AtomicEnvironment.from_dict(env) for env in
                                dictionary['training_data']]
        new_gp.training_labels = deepcopy(dictionary['training_labels'])
        new_gp.training_labels_np = deepcopy(dictionary['training_labels_np'])

        new_gp.likelihood = dictionary['likelihood']
        new_gp.likelihood_gradient = dictionary['likelihood_gradient']
        new_gp.training_labels_np = np.hstack(new_gp.training_labels)

        # Save time by attempting to load in computed attributes
        if len(new_gp.training_data) > 5000:
            if 'ky_mat_file' in dictionary:
                new_gp.ky_mat = np.load(dictionary['ky_mat_file'])
                new_gp.compute_matrices()
            else:
                # TO DO, recompute the ky
                pass
        else:
            new_gp.ky_mat_inv = np.array(dictionary['ky_mat_inv']) \
                if dictionary.get('ky_mat_inv') is not None else None
            new_gp.ky_mat = np.array(dictionary['ky_mat']) \
                if dictionary.get('ky_mat') is not None else None
            new_gp.l_mat = np.array(dictionary['l_mat']) \
                if dictionary.get('l_mat') is not None else None
            new_gp.alpha = np.array(dictionary['alpha']) \
<<<<<<< HEAD
                if dictionary.get('alpha') is not None  else None
=======
                if dictionary.get('alpha') is not None else None

>>>>>>> 5e0f0fb7
        return new_gp

    def compute_matrices(self):

        ky_mat = self.ky_mat
        l_mat = np.linalg.cholesky(ky_mat)
        l_mat_inv = np.linalg.inv(l_mat)
        ky_mat_inv = l_mat_inv.T @ l_mat_inv
        alpha = np.matmul(ky_mat_inv, self.training_labels_np)

        self.l_mat = l_mat
        self.alpha = alpha
        self.ky_mat_inv = ky_mat_inv

    def write_model(self, name: str, format: str = 'json'):
        """
        Write model in a variety of formats to a file for later re-use.
        Args:
            name (str): Output name.
            format (str): Output format.
        """

        if len(self.training_data) > 5000:
            np.save(f"{name}_ky_mat.npy", self.ky_mat)
            self.ky_mat_file = f"{name}_ky_mat.npy"
            del self.ky_mat
            del self.l_mat
            del self.alpha
            del self.ky_mat_inv

        supported_formats = ['json', 'pickle', 'binary']

        if format.lower() == 'json':
            with open(f'{name}.json', 'w') as f:
                json.dump(self.as_dict(), f, cls=NumpyEncoder)

        elif format.lower() == 'pickle' or format.lower() == 'binary':
            with open(f'{name}.pickle', 'wb') as f:
                pickle.dump(self, f)

        else:
            raise ValueError("Output format not supported: try from "
                             "{}".format(supported_formats))

        if len(self.training_data) > 5000:
            self.ky_mat = np.load(f"{name}_ky_mat.npy")
            self.compute_matrices()

    @staticmethod
    def from_file(filename: str, format: str = ''):
        """
        One-line convenience method to load a GP from a file stored using
        write_file

        Args:
            filename (str): path to GP model
            format (str): json or pickle if format is not in filename
        :return:
        """

        if '.json' in filename or 'json' in format:
            with open(filename, 'r') as f:
                return GaussianProcess.from_dict(json.loads(f.readline()))

        elif '.pickle' in filename or 'pickle' in format:
            with open(filename, 'rb') as f:
                return pickle.load(f)

        else:
            raise ValueError("Warning: Format unspecified or file is not "
                             ".json or .pickle format.")

    @property
    def par(self):
        """
        Backwards compability attribute
        :return:
        """
        return self.parallel<|MERGE_RESOLUTION|>--- conflicted
+++ resolved
@@ -17,16 +17,12 @@
 from flare.gp_algebra import get_neg_likelihood, \
         get_like_from_mats, get_neg_like_grad, \
         get_kernel_vector, en_kern_vec, \
-        get_ky_mat, get_ky_mat_update
+        get_ky_mat, get_ky_mat_update, \
+        _global_training_data, _global_training_labels
 
 from flare.kernels.utils import str_to_kernel_set, from_mask_to_args
 from flare.util import NumpyEncoder
 from flare.output import Output
-<<<<<<< HEAD
-import flare.cutoffs as cf
-import flare.gp_algebra
-=======
->>>>>>> 5e0f0fb7
 
 
 class GaussianProcess:
@@ -71,12 +67,7 @@
                  n_cpus: int = 1, n_sample: int = 100,
                  output: Output = None,
                  multihyps: bool = False, hyps_mask: dict = None,
-<<<<<<< HEAD
-                 kernel_name="2+3_mc",
-                 name="default_gp"):
-=======
-                 kernel_name="2+3_mc", **kwargs):
->>>>>>> 5e0f0fb7
+                 kernel_name="2+3_mc", name="default_gp", **kwargs):
         """Initialize GP parameters and training data."""
 
         # load arguments into attributes
@@ -95,7 +86,7 @@
 
         if 'nsample' in kwargs.keys():
             DeprecationWarning("nsample is being replaced with n_sample")
-            self.n_sample =kwargs.get('nsample')
+            self.n_sample =kwargs.get('n_sample')
         if 'par' in kwargs.keys():
             DeprecationWarning("par is being replaced with parallel")
             self.parallel = kwargs.get('par')
@@ -114,6 +105,8 @@
             self.kernel_grad = kernel_grad
             self.energy_force_kernel = kwargs.get('energy_force_kernel')
             self.energy_kernel = kwargs.get('energy_kernel')
+
+        self.name = name
 
         self.training_data = []
         self.training_labels = []
@@ -235,8 +228,8 @@
 
         # create numpy array of training labels
         self.training_labels_np = np.hstack(self.training_labels)
-        flare.gp_algebra._global_training_data[self.name] = self.training_data
-        flare.gp_algebra._global_training_labels[self.name] = self.training_labels_np
+        _global_training_data[self.name] = self.training_data
+        _global_training_labels[self.name] = self.training_labels_np
 
     def add_one_env(self, env: AtomicEnvironment,
                     force, train: bool = False, **kwargs):
@@ -254,8 +247,8 @@
         self.training_data.append(env)
         self.training_labels.append(force)
         self.training_labels_np = np.hstack(self.training_labels)
-        flare.gp_algebra._global_training_data[self.name] = self.training_data
-        flare.gp_algebra._global_training_labels[self.name] = self.training_labels_np
+        _global_training_data[self.name] = self.training_data
+        _global_training_labels[self.name] = self.training_labels_np
 
         if train:
             self.train(**kwargs)
@@ -368,32 +361,16 @@
         else:
             n_cpus = 1
 
-<<<<<<< HEAD
         k_v = get_kernel_vector(self.name, self.kernel,
                                 x_t, d,
                                 self.hyps,
                                 cutoffs=self.cutoffs,
                                 hyps_mask=self.hyps_mask,
                                 n_cpus=n_cpus,
-                                nsample=self.nsample)
+                                n_sample=self.n_sample)
 
         # Guarantee that alpha is up to date with training set
-        if  self.alpha is None or\
-                (3 * len(self.training_data) > len(self.alpha)):
-=======
-        k_v = get_kernel_vector_par(self.training_data, self.kernel,
-                                    x_t, d,
-                                    self.hyps,
-                                    cutoffs=self.cutoffs,
-                                    hyps_mask=self.hyps_mask,
-                                    n_cpus=n_cpus,
-                                    nsample=self.n_sample)
-
-        # Guarantee that alpha is up to date with training set
-        if self.alpha is None or\
-                3 * len(self.training_data) != len(self.alpha):
->>>>>>> 5e0f0fb7
-            self.update_L_alpha()
+        self.check_L_alpha()
 
         # get predictive mean
         pred_mean = np.matmul(k_v, self.alpha)
@@ -424,23 +401,13 @@
         else:
             n_cpus = 1
 
-<<<<<<< HEAD
         k_v = en_kern_vec(self.name,
                           self.energy_force_kernel,
                           x_t, self.hyps,
                           cutoffs=self.cutoffs,
                           hyps_mask=self.hyps_mask,
                           n_cpus=n_cpus,
-                          nsample=self.nsample)
-=======
-        k_v = en_kern_vec_par(self.training_data,
-                              self.energy_force_kernel,
-                              x_t, self.hyps,
-                              cutoffs=self.cutoffs,
-                              hyps_mask=self.hyps_mask,
-                              n_cpus=n_cpus,
-                              nsample=self.n_sample)
->>>>>>> 5e0f0fb7
+                          n_sample=self.n_sample)
 
         pred_mean = np.matmul(k_v, self.alpha)
 
@@ -463,23 +430,13 @@
             n_cpus = 1
 
         # get kernel vector
-<<<<<<< HEAD
         k_v = en_kern_vec(self.name,
                           self.energy_force_kernel,
                           x_t, self.hyps,
                           cutoffs=self.cutoffs,
                           hyps_mask=self.hyps_mask,
                           n_cpus=n_cpus,
-                          nsample=self.nsample)
-=======
-        k_v = en_kern_vec_par(self.training_data,
-                              self.energy_force_kernel,
-                              x_t, self.hyps,
-                              cutoffs=self.cutoffs,
-                              hyps_mask=self.hyps_mask,
-                              n_cpus=n_cpus,
-                              nsample=self.n_sample)
->>>>>>> 5e0f0fb7
+                          n_sample=self.n_sample)
 
         # get predictive mean
         pred_mean = np.matmul(k_v, self.alpha)
@@ -502,23 +459,13 @@
         The forces and variances are later obtained using alpha.
         """
 
-<<<<<<< HEAD
         ky_mat = get_ky_mat(self.hyps,
                             self.name,
                             self.kernel,
                             cutoffs=self.cutoffs,
                             hyps_mask=self.hyps_mask,
                             n_cpus=self.n_cpus,
-                            nsample=self.nsample)
-=======
-        ky_mat = get_ky_mat_par(self.hyps,
-                                self.training_data,
-                                self.kernel,
-                                cutoffs=self.cutoffs,
-                                hyps_mask=self.hyps_mask,
-                                n_cpus=self.n_cpus,
-                                nsample=self.n_sample)
->>>>>>> 5e0f0fb7
+                            n_sample=self.n_sample)
 
         l_mat = np.linalg.cholesky(ky_mat)
         l_mat_inv = np.linalg.inv(l_mat)
@@ -544,23 +491,13 @@
             self.set_L_alpha()
             return
 
-<<<<<<< HEAD
         ky_mat = get_ky_mat_update(self.ky_mat, self.hyps,
                                    self.name,
                                    self.kernel,
                                    cutoffs=self.cutoffs,
                                    hyps_mask=self.hyps_mask,
                                    n_cpus=self.n_cpus,
-                                   nsample=self.nsample)
-=======
-        ky_mat = get_ky_mat_update_par(self.ky_mat, self.hyps,
-                                       self.training_data,
-                                       self.kernel,
-                                       cutoffs=self.cutoffs,
-                                       hyps_mask=self.hyps_mask,
-                                       n_cpus=self.n_cpus,
-                                       nsample=self.n_sample)
->>>>>>> 5e0f0fb7
+                                   n_sample=self.n_sample)
 
         l_mat = np.linalg.cholesky(ky_mat)
         l_mat_inv = np.linalg.inv(l_mat)
@@ -676,12 +613,8 @@
             new_gp.l_mat = np.array(dictionary['l_mat']) \
                 if dictionary.get('l_mat') is not None else None
             new_gp.alpha = np.array(dictionary['alpha']) \
-<<<<<<< HEAD
-                if dictionary.get('alpha') is not None  else None
-=======
                 if dictionary.get('alpha') is not None else None
 
->>>>>>> 5e0f0fb7
         return new_gp
 
     def compute_matrices(self):
