--- conflicted
+++ resolved
@@ -160,14 +160,6 @@
         rank_3 = np.min([1000, grid_params['grid_num_3'][0]**3, train_size*3])
         grid_params['svd_rank_2'] = rank_2
         grid_params['svd_rank_3'] = rank_3
-<<<<<<< HEAD
-
-        hyps = self.gp_model.hyps
-        cutoffs = self.gp_model.cutoffs
-        self.mgp_model = MappedGaussianProcess(hyps, cutoffs,
-                        grid_params, struc_params, mean_only,
-                        container_only, self.gp_model, lmp_file_name)
-=======
        
         self.mgp_model = MappedGaussianProcess(grid_params,
                                                struc_params,
@@ -176,7 +168,4 @@
                                                mean_only=mean_only,
                                                container_only=container_only,
                                                lmp_file_name=lmp_file_name,
-                                               n_cpus=n_cpus,
-                                               autorun=(not container_only))
-
->>>>>>> d1cc7de2
+                                               n_cpus=n_cpus)