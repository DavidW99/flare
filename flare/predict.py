"""
Helper functions which obtain forces and energies
corresponding to atoms in structures. These functions automatically
cast atoms into their respective atomic environments.
"""
import numpy as np
import multiprocessing as mp

from typing import Tuple, List
from flare.env import AtomicEnvironment
from flare.gp import GaussianProcess
from flare.struc import Structure


def predict_on_atom(param: Tuple[Structure, int, GaussianProcess]) -> (
        'np.ndarray', 'np.ndarray'):
    """
    Return the forces/std. dev. uncertainty associated with an individual atom
    in a structure, without necessarily having cast it to a chemical
    environment. In order to work with other functions,
    all arguments are passed in as a tuple.

    :param param: tuple of FLARE Structure, atom index, and Gaussian Process
        object
    :type param: Tuple(Structure, integer, GaussianProcess)
    :return: 3-element force array and associated uncertainties
    :rtype: (np.ndarray, np.ndarray)
    """
    # Unpack the input tuple, convert a chemical environment
    structure, atom, gp = param
    # Obtain the associated chemical environment
    chemenv = AtomicEnvironment(structure, atom, gp.cutoffs, cutoffs_mask=gp.hyps_mask)
    components = []
    stds = []
    # predict force components and standard deviations
    for i in range(3):
        force, var = gp.predict(chemenv, i + 1)
        components.append(float(force))
        stds.append(np.sqrt(np.abs(var)))

    return np.array(components), np.array(stds)


def predict_on_atom_en(param: Tuple[Structure, int, GaussianProcess]) -> (
        'np.ndarray', 'np.ndarray', float):
    """
    Return the forces/std. dev. uncertainty / energy associated with an
    individual atom in a structure, without necessarily having cast it to a
    chemical environment. In order to work with other functions,
    all arguments are passed in as a tuple.

    :param param: tuple of FLARE Structure, atom index, and Gaussian Process
        object
    :type param: Tuple(Structure, integer, GaussianProcess)
    :return: 3-element force array, associated uncertainties, and local energy
    :rtype: (np.ndarray, np.ndarray, float)
    """
    # Unpack the input tuple, convert a chemical environment
    structure, atom, gp = param
    # Obtain the associated chemical environment
    chemenv = AtomicEnvironment(structure, atom, gp.cutoffs, cutoffs_mask=gp.hyps_mask)
    comps = []
    stds = []
    # predict force components and standard deviations
    for i in range(3):
        force, var = gp.predict(chemenv, i + 1)
        comps.append(float(force))
        stds.append(np.sqrt(np.abs(var)))

    # predict local energy
    local_energy = gp.predict_local_energy(chemenv)

    return np.array(comps), np.array(stds), local_energy


def predict_on_atom_en_std(param):
    """Predict local energy and predictive std of a chemical environment."""

    structure, atom, gp = param
    chemenv = AtomicEnvironment(structure, atom, gp.cutoffs, cutoffs_mask=gp.hyps_mask)

    # predict local energy
    loc_en, loc_en_var = gp.predict_local_energy_and_var(chemenv)
    loc_en_std = np.sqrt(np.abs(loc_en_var))

    return loc_en, loc_en_std


def predict_on_structure(structure: Structure, gp: GaussianProcess,
                         n_cpus: int=None, write_to_structure: bool = True,
                         selective_atoms: List[int] = None,
                         skipped_atom_value = 0) \
        -> ('np.ndarray', 'np.ndarray'):
    """
    Return the forces/std. dev. uncertainty associated with each
    individual atom in a structure. Forces are stored directly to the
    structure and are also returned.

    :param structure: FLARE structure to obtain forces for, with N atoms
    :param gp: Gaussian Process model
    :param write_to_structure: Write results to structure's forces,
                            std attributes
    :param selective_atoms: Only predict on these atoms; e.g. [0,1,2] will
                                only predict and return for those atoms
    :param skipped_atom_value: What value to use for atoms that are skipped.
            Defaults to 0 but other options could be e.g. NaN. Will NOT
            write this to the structure if write_to_structure is True.
    :return: N x 3 numpy array of foces, Nx3 numpy array of uncertainties
    :rtype: (np.ndarray, np.ndarray)
    """

    forces = np.zeros((structure.nat, 3))
    stds = np.zeros((structure.nat, 3))

    if write_to_structure and structure.forces is None:
        structure.forces = np.zeros((structure.nat, 3))

    forces = np.zeros(shape=(structure.nat, 3))
    stds = np.zeros(shape=(structure.nat, 3))

    if selective_atoms:
        forces.fill(skipped_atom_value)
        stds.fill(skipped_atom_value)
    else:
        selective_atoms = []

    for n in range(structure.nat):

        # Skip the atoms which we aren't predicting on if
        # selective atoms is on
        if n not in selective_atoms and selective_atoms:
            continue

        chemenv = AtomicEnvironment(structure, n, gp.cutoffs, cutoffs_mask=gp.hyps_mask)

        for i in range(3):
            force, var = gp.predict(chemenv, i + 1)
            forces[n][i] = float(force)
            stds[n][i] = float(np.sqrt(np.absolute(var)))

            if write_to_structure:
                structure.forces[n][i] = force
                structure.stds[n][i] = np.sqrt(np.abs(var))

    return forces, stds


def predict_on_structure_par(structure: Structure,
                             gp: GaussianProcess,
                             n_cpus: int = None,
                             write_to_structure: bool = True,
                             selective_atoms: List[int] = None,
                             skipped_atom_value = 0
                             ) -> (
        'np.ndarray', 'np.ndarray'):
    """
    Return the forces/std. dev. uncertainty associated with each
    individual atom in a structure. Forces are stored directly to the
    structure and are also returned.

    :param structure: FLARE structure to obtain forces for, with N atoms
    :param gp: Gaussian Process model
    :param n_cpus: Number of cores to parallelize over
    :param write_to_structure: Write results to structure's forces,
                            std attributes
    :param selective_atoms: Only predict on these atoms; e.g. [0,1,2] will
                                only predict and return for those atoms
    :param skipped_atom_value: What value to use for atoms that are skipped.
            Defaults to 0 but other options could be e.g. NaN. Will NOT
            write this to the structure if write_to_structure is True.
    :return: N x 3 array of forces, N x 3 array of uncertainties
    :rtype: (np.ndarray, np.ndarray)
    """
    # Just work in serial in the number of cpus is 1
    if n_cpus == 1:
        return predict_on_structure(structure=structure,
                                    gp=gp,
                                    n_cpus=n_cpus,
                                    write_to_structure=write_to_structure,
                                    selective_atoms=selective_atoms,
                                    skipped_atom_value=skipped_atom_value)

    forces = np.zeros(shape=(structure.nat, 3))
    stds = np.zeros(shape=(structure.nat, 3))

    if write_to_structure and structure.forces is None:
        structure.forces = np.zeros((structure.nat, 3))

    if selective_atoms:
        forces.fill(skipped_atom_value)
        stds.fill(skipped_atom_value)
    else:
        selective_atoms = []

    # Automatically detect number of cpus available
    if n_cpus is None:
        pool = mp.Pool(processes=mp.cpu_count())
    else:
        pool = mp.Pool(processes=n_cpus)

    # Parallelize over atoms in structure
    results = []
    for atom in range(structure.nat):
        # If selective atoms is on, skip ones that was skipped
        if atom not in selective_atoms and selective_atoms:
            # Keep length of results equal to nat
            results.append(None)
            continue
        results.append(pool.apply_async(predict_on_atom,
                                        args=[(structure, atom, gp)]))
    pool.close()
    pool.join()


    for i in range(structure.nat):
        if i not in selective_atoms and selective_atoms:
            continue
        r = results[i].get()
        forces[i] = r[0]
        stds[i] = r[1]
        if write_to_structure and structure.forces is not None:
            structure.forces[i] = r[0]
            structure.stds[i] = r[1]

    return forces, stds


def predict_on_structure_en(structure: Structure, gp: GaussianProcess,
                            n_cpus: int = None,
                            write_to_structure: bool=True,
                            selective_atoms: List[int] = None,
                            skipped_atom_value = 0 ) -> (
        'np.ndarray', 'np.ndarray', 'np.ndarray'):
    """
    Return the forces/std. dev. uncertainty / local energy associated with each
    individual atom in a structure. Forces are stored directly to the
    structure and are also returned.

    :param structure: FLARE structure to obtain forces for, with N atoms
    :param gp: Gaussian Process model
    :param n_cpus: Dummy parameter passed as an argument to allow for
        flexibility when the callable may or may not be parallelized
    :return: N x 3 array of forces, N x 3 array of uncertainties,
        N-length array of energies
    :rtype: (np.ndarray, np.ndarray, np.ndarray)
    """
    # Set up local energy array
    forces = np.zeros((structure.nat, 3))
    stds = np.zeros((structure.nat, 3))
    local_energies = np.zeros(structure.nat)
    forces = np.zeros(shape=(structure.nat, 3))
    stds = np.zeros(shape=(structure.nat, 3))

    if write_to_structure and structure.forces is None:
        structure.forces = np.zeros((structure.nat, 3))

    if selective_atoms:
        forces.fill(skipped_atom_value)
        stds.fill(skipped_atom_value)
        local_energies.fill(skipped_atom_value)
    else:
        selective_atoms = []

    # Loop through atoms in structure and predict forces, uncertainties,
    # and energies
    for n in range(structure.nat):

        if selective_atoms and n not in selective_atoms:
            continue

        chemenv = AtomicEnvironment(structure, n, gp.cutoffs, cutoffs_mask=gp.hyps_mask)

        for i in range(3):
            force, var = gp.predict(chemenv, i + 1)
            forces[n][i] = float(force)
            stds[n][i] = np.sqrt(np.abs(var))

<<<<<<< HEAD
        if write_to_structure and structure.forces is not None:
            structure.forces[n][i] = float(force)
            structure.stds[n][i] = np.sqrt(np.abs(var))
=======
            if write_to_structure:
                structure.forces[n][i] = float(force)
                structure.stds[n][i] = np.sqrt(np.abs(var))
>>>>>>> 236e73d1

        local_energies[n] = gp.predict_local_energy(chemenv)

    return forces, stds, local_energies


def predict_on_structure_par_en(structure: Structure, gp: GaussianProcess,
                                n_cpus: int = None,
                                write_to_structure: bool = True,
                                selective_atoms: List[int] = None,
                                skipped_atom_value = 0) -> (
        'np.ndarray', 'np.ndarray', 'np.ndarray'):
    """
    Return the forces/std. dev. uncertainty / local energy associated with each
    individual atom in a structure, parallelized over atoms. Forces are
    stored directly to the structure and are also returned.

    :param structure: FLARE structure to obtain forces for, with N atoms
    :param gp: Gaussian Process model
    :param n_cpus: Number of cores to parallelize over
    :return: N x 3 array of forces, N x 3 array of uncertainties,
        N-length array of energies
    :rtype: (np.ndarray, np.ndarray, np.ndarray)
    """
    # Work in serial if the number of cpus is 1
    if n_cpus == 1:
        predict_on_structure_en(structure, gp,
                                n_cpus, write_to_structure,
                                selective_atoms,
                                skipped_atom_value)

    forces = np.zeros((structure.nat, 3))
    stds = np.zeros((structure.nat, 3))
    local_energies = np.zeros(structure.nat)
    forces = np.zeros(shape=(structure.nat, 3))
    stds = np.zeros(shape=(structure.nat, 3))

    if selective_atoms:
        forces.fill(skipped_atom_value)
        stds.fill(skipped_atom_value)
        local_energies.fill(skipped_atom_value)
    else:
        selective_atoms = []

    # Work in serial if the number of cpus is 1
    if n_cpus is 1:
        return predict_on_structure_en(structure, gp,
                                       write_to_structure=write_to_structure,
                                       selective_atoms=selective_atoms,
                                       skipped_atom_value=skipped_atom_value)

    if n_cpus is None:
        pool = mp.Pool(processes=mp.cpu_count())
    else:
        pool = mp.Pool(processes=n_cpus)

    results = []
    # Parallelize over atoms in structure
    for atom_i in range(structure.nat):

        if atom_i not in selective_atoms and selective_atoms:
            results.append(None)
            continue

        results.append(pool.apply_async(predict_on_atom_en,
                                        args=[(structure, atom_i, gp)]))
    pool.close()
    pool.join()

    # Compile results
    for i in range(structure.nat):

        if i not in selective_atoms and selective_atoms:
            continue

        r = results[i].get()
        forces[i][:] =r[0]
        stds[i][:] = r[1]
        local_energies[i] = r[2]

        if write_to_structure:
            structure.forces[i] = forces[i]
            structure.stds[i] = stds[i]

    return forces, stds, local_energies


def predict_on_atom_mgp(atom: int, structure, cutoffs, mgp,
                        write_to_structure=False):
    chemenv = AtomicEnvironment(structure, atom, cutoffs)
    # predict force components and standard deviations
    force, var, virial, local_energy = mgp.predict(chemenv)
    comps = force
    stds = np.sqrt(np.absolute(var))

    if write_to_structure:
        structure.forces[atom][:] = force
        structure.stds[atom][:] = stds

    return comps, stds, local_energy


def predict_on_structure_mgp(structure, mgp, output=None,
                             output_name=None, n_cpus=None,
                             write_to_structure=True,
                             selective_atoms: List[int] = None,
                             skipped_atom_value=0):  # changed
    """
    Assign forces to structure based on an mgp
    """
    if output and output_name:
        output.write_to_output('\npredict with mapping:\n', output_name)

    forces = np.zeros(shape=(structure.nat, 3))
    stds = np.zeros(shape=(structure.nat, 3))

    if selective_atoms:
        forces.fill(skipped_atom_value)
        stds.fill(skipped_atom_value)
    else:
        selective_atoms = []


    for n in range(structure.nat):

        if n not in selective_atoms and selective_atoms:
            continue

        forces[n, :], stds[n, :], _ = predict_on_atom_mgp(n, structure, 
                                      mgp.cutoffs, mgp, write_to_structure)

    return forces, stds<|MERGE_RESOLUTION|>--- conflicted
+++ resolved
@@ -275,15 +275,9 @@
             forces[n][i] = float(force)
             stds[n][i] = np.sqrt(np.abs(var))
 
-<<<<<<< HEAD
-        if write_to_structure and structure.forces is not None:
-            structure.forces[n][i] = float(force)
-            structure.stds[n][i] = np.sqrt(np.abs(var))
-=======
-            if write_to_structure:
+            if write_to_structure and structure.forces is not None:
                 structure.forces[n][i] = float(force)
                 structure.stds[n][i] = np.sqrt(np.abs(var))
->>>>>>> 236e73d1
 
         local_energies[n] = gp.predict_local_energy(chemenv)
 
