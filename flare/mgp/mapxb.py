import json
from flare.utils.element_coder import NumpyEncoder, element_to_Z, Z_to_element

import os, logging, warnings
import numpy as np
import multiprocessing as mp

from copy import deepcopy
from math import ceil, floor
from scipy.linalg import solve_triangular
from typing import List

from flare.env import AtomicEnvironment
from flare.kernels.utils import from_mask_to_args, str_to_kernel_set
import flare.kernels.cutoffs as cf
from flare.gp import GaussianProcess
from flare.gp_algebra import (
    partition_vector,
    energy_force_vector_unit,
    force_energy_vector_unit,
    energy_energy_vector_unit,
    force_force_vector_unit,
    _global_training_data,
    _global_training_structures,
)
from flare.parameters import Parameters
from flare.struc import Structure

from flare.mgp.splines_methods import PCASplines, CubicSpline


class MapXbody:
    def __init__(
        self,
        grid_num: List,
        lower_bound: List or str = "auto",
        upper_bound: List or str = "auto",
        svd_rank="auto",
        coded_species: list = [],
        var_map: str = None,
        container_only: bool = True,
        lmp_file_name: str = "lmp.mgp",
        load_grid: str = None,
        lower_bound_relax: float = 0.1,
        GP: GaussianProcess = None,
        n_cpus: int = None,
        n_sample: int = 100,
        hyps_mask: dict = None,
        hyps: list = None,
        **kwargs,
    ):

        # load all arguments as attributes
        self.grid_num = np.array(grid_num)
        self.lower_bound = lower_bound
        self.upper_bound = upper_bound
        self.svd_rank = svd_rank
        self.coded_species = coded_species
        self.var_map = var_map
        self.lmp_file_name = lmp_file_name
        self.load_grid = load_grid
        self.lower_bound_relax = lower_bound_relax
        self.n_cpus = n_cpus
        self.n_sample = n_sample

        self.spc = []
        self.maps = []
        self.kernel_info = None
        self.hyps_mask = hyps_mask
        self.hyps = hyps

        self.build_bond_struc(coded_species)

        bounds = [self.lower_bound, self.upper_bound]
        self.build_map_container(bounds)

        if (not container_only) and (GP is not None) and (len(GP.training_data) > 0):
            self.build_map(GP)

    def build_bond_struc(self, coded_species):
        raise NotImplementedError("need to be implemented in child class")

    def get_arrays(self, atom_env):
        raise NotImplementedError("need to be implemented in child class")

    def build_map_container(self, bounds):
        """
        construct an empty spline container without coefficients.
        """

        self.maps = []
        for spc in self.spc:
            m = self.singlexbody(bounds=bounds, species=spc, **self.__dict__)
            self.maps.append(m)

    def build_map(self, GP):
        """
        generate/load grids and get spline coefficients
        """

        self.kernel_info = get_kernel_term(self.kernel_name, GP.hyps_mask, GP.hyps)
        self.hyps_mask = GP.hyps_mask
        self.hyps = GP.hyps

        for m in self.maps:
            m.build_map(GP)

    def predict(self, atom_env):

        assert Parameters.compare_dict(
            self.hyps_mask, atom_env.cutoffs_mask
        ), "GP.hyps_mask is not the same as atom_env.cutoffs_mask"

        f_spcs = np.zeros(3)
        vir_spcs = np.zeros(6)
        v_spcs = 0
        e_spcs = 0
        kern = 0

        if len(atom_env.bond_array_2) == 0:
            return f_spcs, vir_spcs, kern, v_spcs, e_spcs

        en_kernel, cutoffs, hyps, hyps_mask = self.kernel_info

        args = from_mask_to_args(hyps, cutoffs, hyps_mask)

        if self.var_map == "pca":
            kern = en_kernel(atom_env, atom_env, *args)

        spcs, comp_r, comp_xyz = self.get_arrays(atom_env)

        # predict for each species
        rebuild_spc = []
        new_bounds = []
        for i, spc in enumerate(spcs):
            lengths = np.array(comp_r[i])
            xyzs = np.array(comp_xyz[i])
            map_ind = self.find_map_index(spc)
            try:
                f, vir, v, e = self.maps[map_ind].predict(lengths, xyzs)
            except ValueError as err_msg:
                rebuild_spc.append(err_msg.args[0])
                new_bounds.append(err_msg.args[1])

            if len(rebuild_spc) > 0:
                raise ValueError(
                    rebuild_spc,
                    new_bounds,
                    f"The {self.kernel_name} map needs re-constructing.",
                )

            f_spcs += f
            vir_spcs += vir
            v_spcs += v
            e_spcs += e

        return f_spcs, vir_spcs, kern, v_spcs, e_spcs

    def as_dict(self) -> dict:
        """
        Dictionary representation of the MGP model.
        """

        out_dict = deepcopy(dict(vars(self)))
        out_dict.pop("kernel_info")

        # only save the mean coefficients and var if var_map == 'simple'
        if self.var_map == 'simple':
            out_dict["maps"] = [[m.mean.__coeffs__ for m in self.maps],
                                [m.var.__coeffs__ for m in self.maps]]
        else:
            out_dict["maps"] = [[m.mean.__coeffs__ for m in self.maps]]
            if self.var_map == 'pca':
                warnings.warn("var_map='pca' is too heavy to dump, change to var_map=None")
                out_dict["var_map"] = None

        out_dict["bounds"] = [m.bounds for m in self.maps]

        # rm keys since they are built in the __init__ function
        key_list = ["singlexbody", "spc"]
        for key in key_list:
            if out_dict.get(key) is not None:
                del out_dict[key]

        return out_dict

    @staticmethod
    def from_dict(dictionary: dict, mapxbody):
        """
        Create MGP object from dictionary representation.
        """

        if "container_only" not in dictionary:
            dictionary["container_only"] = True

        new_mgp = mapxbody(**dictionary)

        # Restore kernel_info
        new_mgp.kernel_info = get_kernel_term(
            dictionary["kernel_name"], dictionary["hyps_mask"], dictionary["hyps"]
        )

        # Fill up the model with the saved coeffs
        for m in range(len(new_mgp.maps)):
            singlexb = new_mgp.maps[m]
            bounds = dictionary["bounds"][m]
            singlexb.set_bounds(bounds[0], bounds[1])
            singlexb.build_map_container()
            singlexb.mean.__coeffs__ = np.array(dictionary["maps"][0][m])
            if new_mgp.var_map == 'simple':
                singlexb.var.__coeffs__ = np.array(dictionary["maps"][1][m])

        return new_mgp

<<<<<<< HEAD

    def write(self, f, write_var):
=======
    def write(self, f):
>>>>>>> 3fb2a5a8
        for m in self.maps:
            m.write(f, write_var)


class SingleMapXbody:
    def __init__(
        self,
        grid_num: int = 1,
        bounds="auto",
        species: list = [],
        svd_rank=0,
        var_map: str = None,
        load_grid=None,
        lower_bound_relax=0.1,
        n_cpus: int = None,
        n_sample: int = 100,
        **kwargs,
    ):

        self.grid_num = grid_num
        self.bounds = deepcopy(bounds)
        self.species = species
        self.svd_rank = svd_rank
        self.var_map = var_map
        self.load_grid = load_grid
        self.lower_bound_relax = lower_bound_relax
        self.n_cpus = n_cpus
        self.n_sample = n_sample

        self.auto_lower = bounds[0] == "auto"
        if self.auto_lower:
            lower_bound = None
        else:
            lower_bound = bounds[0]

        self.auto_upper = bounds[1] == "auto"
        if self.auto_upper:
            upper_bound = None
        else:
            upper_bound = bounds[1]

        self.set_bounds(lower_bound, upper_bound)

        self.hyps_mask = None

        if not self.auto_lower and not self.auto_upper:
            self.build_map_container()

    def set_bounds(self, lower_bound, upper_bound):
        raise NotImplementedError("need to be implemented in child class")

    def construct_grids(self):
        raise NotImplementedError("need to be implemented in child class")

    def GenGrid(self, GP):
        """
        To use GP to predict value on each grid point, we need to generate the
        kernel vector kv whose length is the same as the training set size.

        1. We divide the training set into several batches, corresponding to
           different segments of kv
        2. Distribute each batch to a processor, i.e. each processor calculate
           the kv segment of one batch for all grids
        3. Collect kv segments and form a complete kv vector for each grid,
           and calculate the grid value by multiplying the complete kv vector
           with GP.alpha
        """

        if self.n_cpus is None:
            processes = mp.cpu_count()
        else:
            processes = self.n_cpus

        # -------- get training data info ----------
        n_envs = len(GP.training_data)
        n_strucs = len(GP.training_structures)

        if (n_envs == 0) and (n_strucs == 0):
            warnings.warn("No training data, will return 0")
            return np.zeros([n_grid]), None

        # ------ construct grids ------
        n_grid = np.prod(self.grid_num)
        grid_mean = np.zeros([n_grid])
        if self.var_map is not None:
            grid_vars = np.zeros([n_grid, len(GP.alpha)])
        else:
            grid_vars = None

        # ------- call gengrid functions ---------------
        kernel_info = get_kernel_term(self.kernel_name, GP.hyps_mask, GP.hyps)
        args = [GP.name, kernel_info]

        k12_v_force = self._gengrid_par(args, True, n_envs, processes)
        k12_v_energy = self._gengrid_par(args, False, n_strucs, processes)

        k12_v_all = np.hstack([k12_v_force, k12_v_energy])
        del k12_v_force
        del k12_v_energy

        # ------- compute bond means and variances ---------------
        grid_mean = k12_v_all @ GP.alpha
        grid_mean = np.reshape(grid_mean, self.grid_num)

        if self.var_map is not None:
            grid_vars = solve_triangular(GP.l_mat, k12_v_all.T, lower=True).T

            if self.var_map == "simple":
                self_kern = self._gengrid_var_simple(kernel_info)
                grid_vars = np.sqrt(self_kern - np.sum(grid_vars ** 2, axis=1))
                grid_vars = np.expand_dims(grid_vars, axis=1)

            tensor_shape = np.array([*self.grid_num, grid_vars.shape[1]])
            grid_vars = np.reshape(grid_vars, tensor_shape)

        # ------ save mean and var to file -------
        if "mgp_grids" not in os.listdir("./"):
            os.mkdir("mgp_grids")

        grid_path = f"mgp_grids/{self.bodies}_{self.species_code}"
        np.save(f"{grid_path}_mean", grid_mean)
        np.save(f"{grid_path}_var", grid_vars)

        return grid_mean, grid_vars

    def _gengrid_par(self, args, force_block, n_envs, processes):

        if n_envs == 0:
            n_grid = np.prod(self.grid_num)
            return np.empty((n_grid, 0))

        gengrid_func = self._gengrid_inner

        if processes == 1:
            return gengrid_func(*args, force_block, 0, n_envs)

        with mp.Pool(processes=processes) as pool:

            block_id, nbatch = partition_vector(self.n_sample, n_envs, processes)

            k12_slice = []
            for ibatch in range(nbatch):
                s, e = block_id[ibatch]
                k12_slice.append(
                    pool.apply_async(gengrid_func, args=args + [force_block, s, e])
                )
            k12_matrix = []
            for ibatch in range(nbatch):
                k12_matrix += [k12_slice[ibatch].get()]
            pool.close()
            pool.join()
        del k12_slice
        k12_v_force = np.hstack(k12_matrix)
        del k12_matrix

        return k12_v_force

    def _gengrid_inner(self, name, kernel_info, force_block, s, e):
        """
        Loop over different parts of the training set. from element s to element e

        Args:
            name: name of the gp instance
            s: start index of the training data parition
            e: end index of the training data parition
            kernel_info: return value of the get_3b_kernel
        """

        _, cutoffs, hyps, hyps_mask = kernel_info

        r_cut = cutoffs[self.kernel_name]

        grids = self.construct_grids()
        coords = np.zeros(
            (grids.shape[0], self.grid_dim * 3), dtype=np.float64
        )  # padding 0
        coords[:, 0] = np.ones_like(coords[:, 0])

        fj, fdj = self.grid_cutoff(
            grids, r_cut, coords, derivative=True, cutoff_func=cf.quadratic_cutoff
        )
        fdj = fdj[:, [0]]

        if force_block:
            training_data = _global_training_data[name]
            kern_type = f"energy_force"
        else:
            training_data = _global_training_structures[name]
            kern_type = f"energy_energy"

        k_v = []
        chunk_size = 32 ** 3
        n_grids = grids.shape[0]
        if n_grids > chunk_size:
            n_chunk = ceil(n_grids / chunk_size)
        else:
            n_chunk = 1

        for m_index in range(s, e):
            data = training_data[m_index]
            kern_vec = []
            for g in range(n_chunk):
                gs = chunk_size * g
                ge = np.min((chunk_size * (g + 1), n_grids))
                grid_chunk = grids[gs:ge, :]
                fj_chunk = fj[gs:ge, :]
                fdj_chunk = fdj[gs:ge, :]
                kv_chunk = self.get_grid_kernel(
                    kern_type, data, kernel_info, grid_chunk, fj_chunk, fdj_chunk,
                )
                kern_vec.append(kv_chunk)
            kern_vec = np.hstack(kern_vec)
            k_v.append(kern_vec)

        if len(k_v) > 0:
            k_v = np.vstack(k_v).T
        else:
            k_v = np.zeros((grids.shape[0], 0))

        return k_v

    def _gengrid_var_simple(self, kernel_info):
        """
        Generate grids for variance upper bound, based on the inequality:
        V(c, p)^2 <= V(c, c) V(p, p)
        where c, p are two bonds/triplets or environments
        """

        _, cutoffs, hyps, hyps_mask = kernel_info

        r_cut = cutoffs[self.kernel_name]

        grids = self.construct_grids()
        coords = np.zeros(
            (grids.shape[0], self.grid_dim * 3), dtype=np.float64
        )  # padding 0
        coords[:, 0] = np.ones_like(coords[:, 0])

        fj, fdj = self.grid_cutoff(
            grids, r_cut, coords, derivative=True, cutoff_func=cf.quadratic_cutoff
        )
        fdj = fdj[:, [0]]

        return self.get_self_kernel(kernel_info, grids, fj, fdj)

    def build_map_container(self):
        """
        build 1-d spline function for mean, 2-d for var
        """
        self.mean = CubicSpline(self.bounds[0], self.bounds[1], orders=self.grid_num)

        if self.var_map == "pca":
            if self.svd_rank == "auto":
                warnings.warn(
                    "The containers for variance are not built because svd_rank='auto'"
                )

            elif isinstance(self.svd_rank, int):
                self.var = PCASplines(
                    self.bounds[0],
                    self.bounds[1],
                    orders=self.grid_num,
                    svd_rank=self.svd_rank,
                )

        if self.var_map == "simple":
            self.var = CubicSpline(self.bounds[0], self.bounds[1], orders=self.grid_num)

    def update_bounds(self, GP):
        rebuild_container = False

        # double check the container and the GP is consistent
        if not Parameters.compare_dict(GP.hyps_mask, self.hyps_mask):
            rebuild_container = True

        lower_bound = self.bounds[0]
        min_dist = self.search_lower_bound(GP)
        # change lower bound only when there appears a smaller distance
        if lower_bound is None or min_dist < np.max(lower_bound):
            lower_bound = np.max((min_dist - self.lower_bound_relax, 0.0))
            rebuild_container = True

            warnings.warn(
                f"The minimal distance in training data is lower than "
                f"the current lower bound, will reset lower bound to {lower_bound}"
            )

        upper_bound = self.bounds[1]
        if self.auto_upper or upper_bound is None:
            gp_cutoffs = Parameters.get_cutoff(
                self.kernel_name, self.species, GP.hyps_mask
            )
            if upper_bound is None or np.any(gp_cutoffs > upper_bound):
                upper_bound = gp_cutoffs
                rebuild_container = True

        if rebuild_container:
            self.set_bounds(lower_bound, upper_bound)
            self.build_map_container()

    def build_map(self, GP):

        self.update_bounds(GP)

        if not self.load_grid:
            y_mean, y_var = self.GenGrid(GP)
        else:
            if "mgp_grids" not in os.listdir(self.load_grid):
                raise FileNotFoundError(
                    "Please set 'load_grid' as the location of mgp_grids folder"
                )

            grid_path = f"{self.load_grid}/mgp_grids/{self.bodies}_{self.species_code}"
            y_mean = np.load(f"{grid_path}_mean.npy")
            y_var = np.load(f"{grid_path}_var.npy", allow_pickle=True)

        self.mean.set_values(y_mean)

        if self.var_map == "pca" and self.svd_rank == "auto":
            self.var = PCASplines(
                self.bounds[0],
                self.bounds[1],
                orders=self.grid_num,
                svd_rank=np.min(y_var.shape),
            )

        if self.var_map is not None:
            self.var.set_values(y_var)

        self.hyps_mask = deepcopy(GP.hyps_mask)

    def __str__(self):
        info = f"""{self.__class__.__name__}
        species: {self.species}
        lower bound: {self.bounds[0]}, auto_lower = {self.auto_lower}
        upper bound: {self.bounds[1]}, auto_upper = {self.auto_upper}
        grid num: {self.grid_num}
        lower bound relaxation: {self.lower_bound_relax}
        load grid from: {self.load_grid}\n"""

        if self.var_map is None:
            info += f"        without variance\n"
        elif self.var_map == "pca":
            info += f"        with PCA variance, svd_rank = {self.svd_rank}\n"
        elif self.var_map == "simple":
            info += f"        with simple variance"

        return info

    def search_lower_bound(self, GP):
        """
        If the lower bound is set to be 'auto', search the minimal interatomic
        distances in the training set of GP.
        """
        upper_bound = Parameters.get_cutoff(
            self.kernel_name, self.species, GP.hyps_mask
        )

        lower_bound = np.min(upper_bound)
        for env in _global_training_data[GP.name]:
            min_dist = env.bond_array_2[0][0]
            if min_dist < lower_bound:
                lower_bound = min_dist

        for struc in _global_training_structures[GP.name]:
            for env in struc:
                min_dist = env.bond_array_2[0][0]
                if min_dist < lower_bound:
                    lower_bound = min_dist

        return lower_bound

    def predict(self, lengths, xyzs):
        """
        predict force and variance contribution of one component
        """

        min_dist = np.min(lengths)
        if min_dist < np.max(self.bounds[0][0]):
            raise ValueError(
                self.species,
                min_dist,
                f"The minimal distance {min_dist:.3f}"
                f" is below the mgp lower bound {self.bounds[0]}",
            )

        lengths = np.array(lengths)
        xyzs = np.array(xyzs)

        n_neigh = self.bodies - 1
        # predict forces and energy
        e_0, f_0 = self.mean(lengths, with_derivatives=True)
        e = np.sum(e_0)  # energy
        f_d = np.zeros((lengths.shape[0], n_neigh, 3))
        for b in range(n_neigh):
            f_d[:, b, :] = np.diag(f_0[:, b, 0]) @ xyzs[:, b]
        f = self.bodies * np.sum(f_d, axis=(0, 1))

        # predict var
        v = 0
        if self.var_map == "simple":
            v_0 = self.var(lengths)
            v = np.sum(v_0)
        elif self.var_map == "pca":
            v_0 = self.var(lengths)
            v_0 = np.sum(v_0, axis=1)
            v_0 = np.expand_dims(v_0, axis=1)
            v = self.var.V @ v_0

        # predict virial stress
        vir = np.zeros(6)
        vir_order = (
            (0, 0),
            (1, 1),
            (2, 2),
            (1, 2),
            (0, 2),
            (0, 1),
        )  # match the ASE order
        for i in range(6):
            for b in range(n_neigh):
                vir_i = (
                    f_d[:, b, vir_order[i][0]]
                    * xyzs[:, b, vir_order[i][1]]
                    * lengths[:, 0]
                )
                vir[i] += np.sum(vir_i)

        vir *= self.bodies / 2
        return f, vir, v, e

<<<<<<< HEAD

    def write(self, f, write_var):
        '''
=======
    def write(self, f):
        """
>>>>>>> 3fb2a5a8
        Write LAMMPS coefficient file

        This implementation only works for 2b and 3b. User should
        implement overload in the actual class if the new kernel
        has different coefficient format

        In the future, it should be changed to writing in bin/hex
        instead of decimal
        """

        # write header
        elems = self.species_code.split("_")
        a = self.bounds[0]
        b = self.bounds[1]
        order = self.grid_num

        header = " ".join(elems)
        header += " " + " ".join(map(repr, a))
        header += " " + " ".join(map(repr, b))
        header += " " + " ".join(map(str, order))
        f.write(header + "\n")

        # write coefficients
        if write_var:
            coefs = self.var.__coeffs__
        else:
            coefs = self.mean.__coeffs__
        self.write_flatten_coeff(f, coefs)

    def write_flatten_coeff(self, f, coefs):
        """
        flatten the coefficient and write it as
        a block. each line has no more than 5 element.
        the accuracy is restricted to .10
        """
        coefs = coefs.reshape([-1])
        for c, coef in enumerate(coefs):
            f.write(" " + repr(coef))
            if c % 5 == 4 and c != len(coefs) - 1:
                f.write("\n")
        f.write("\n")


# -----------------------------------------------------------------------------
#                               Functions
# -----------------------------------------------------------------------------


def get_kernel_term(kernel_name, hyps_mask, hyps):
    hyps, cutoffs, hyps_mask = Parameters.get_component_mask(
        hyps_mask, kernel_name, hyps=hyps
    )
    kernel, _, ek, efk, _, _, _ = str_to_kernel_set([kernel_name], "mc", hyps_mask)
    return (ek, cutoffs, hyps, hyps_mask)<|MERGE_RESOLUTION|>--- conflicted
+++ resolved
@@ -212,12 +212,8 @@
 
         return new_mgp
 
-<<<<<<< HEAD
 
     def write(self, f, write_var):
-=======
-    def write(self, f):
->>>>>>> 3fb2a5a8
         for m in self.maps:
             m.write(f, write_var)
 
@@ -649,14 +645,9 @@
         vir *= self.bodies / 2
         return f, vir, v, e
 
-<<<<<<< HEAD
 
     def write(self, f, write_var):
-        '''
-=======
-    def write(self, f):
-        """
->>>>>>> 3fb2a5a8
+        """ 
         Write LAMMPS coefficient file
 
         This implementation only works for 2b and 3b. User should
