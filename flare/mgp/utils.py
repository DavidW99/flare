--- conflicted
+++ resolved
@@ -13,36 +13,6 @@
 from flare.parameters import Parameters
 
 
-<<<<<<< HEAD
-def get_2bkernel(GP):
-    if 'mc' in GP.kernel_name:
-        kernel, _, ek, efk = stks('2mc', GP.multihyps)
-    else:
-        kernel, _, ek, efk = stks('2', GP.multihyps)
-
-    cutoffs = [GP.cutoffs[0]]
-
-    original_hyps = np.copy(GP.hyps)
-    if (GP.multihyps is True):
-        o_hyps_mask = GP.hyps_mask
-        if ('map' in o_hyps_mask.keys()):
-            ori_hyps = o_hyps_mask['original']
-            hm = o_hyps_mask['map']
-            for i, h in enumerate(original_hyps):
-                ori_hyps[hm[i]]=h
-        else:
-            ori_hyps = original_hyps
-        n2b = o_hyps_mask['nbond']
-        hyps = np.hstack([ori_hyps[:n2b*2], ori_hyps[-1]])
-        hyps_mask = {'nbond': n2b, 'ntriplet': 0,
-                     'nspec': o_hyps_mask['nspec'],
-                     'spec_mask': o_hyps_mask['spec_mask'],
-                     'bond_mask': o_hyps_mask['bond_mask']}
-    else:
-        hyps = [GP.hyps[0], GP.hyps[1], GP.hyps[-1]]
-        hyps_mask = None
-    return (kernel, ek, efk, cutoffs, hyps, hyps_mask)
-=======
 def get_kernel_term(GP, term):
     """
     Args
@@ -51,7 +21,6 @@
     kernel, _, ek, efk = stks([term], GP.component, GP.hyps_mask)
 
     hyps, cutoffs, hyps_mask = Parameters.get_component_mask(GP.hyps_mask, term, hyps=GP.hyps)
->>>>>>> 278f270d
 
     return (kernel, ek, efk, cutoffs, hyps, hyps_mask)
 
@@ -60,42 +29,6 @@
     if c2 == ej1:
         perm_list += [[0, 2, 1]]
 
-<<<<<<< HEAD
-    if 'mc' in GP.kernel_name:
-        kernel, _, ek, efk = stks('3mc', GP.multihyps)
-    else:
-        kernel, _, ek, efk = stks('3', GP.multihyps)
-
-    base = 0
-    for t in ['two', '2']:
-        if t in GP.kernel_name:
-            base = 2
-
-    cutoffs = np.copy(GP.cutoffs)
-
-    original_hyps = np.copy(GP.hyps)
-    if (GP.multihyps is True):
-        o_hyps_mask = GP.hyps_mask
-        if ('map' in o_hyps_mask.keys()):
-            ori_hyps = o_hyps_mask['original']
-            hm = o_hyps_mask['map']
-            for i, h in enumerate(original_hyps):
-                ori_hyps[hm[i]] = h
-        else:
-            ori_hyps = original_hyps
-        n2b = o_hyps_mask['nbond']
-        n3b = o_hyps_mask['ntriplet']
-        hyps = ori_hyps[n2b*2:]
-        hyps_mask = {'ntriplet': n3b, 'nbond': 0,
-                     'nspec': o_hyps_mask['nspec'],
-                     'spec_mask': o_hyps_mask['spec_mask'],
-                     'triplet_mask': o_hyps_mask['triplet_mask']}
-    else:
-        hyps = [GP.hyps[0+base], GP.hyps[1+base], GP.hyps[-1]]
-        hyps_mask = None
-
-    return (kernel, ek, efk, cutoffs, hyps, hyps_mask)
-=======
     if c2 == ej2:
         perm_list += [[2, 1, 0]]
 
@@ -108,7 +41,6 @@
 
     return np.array(perm_list)
 
->>>>>>> 278f270d
 
 
 def get_l_bound(curr_l_bound, structure, two_d=False):
