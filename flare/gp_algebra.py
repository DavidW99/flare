--- conflicted
+++ resolved
@@ -270,18 +270,12 @@
     return like
 
 
-<<<<<<< HEAD
 #######################################
 ##### KY MATRIX FUNCTIONS and gradients
 #######################################
 
 def get_ky_and_hyp_pack(name, s1, e1, s2, e2, same: bool,
         hyps: np.ndarray, kernel_grad, cutoffs=None, hyps_mask=None):
-=======
-
-def get_ky_mat_par(hyps: np.ndarray, training_data: list,
-                   kernel, cutoffs=None, ncpus:int =None):
->>>>>>> 68ee2976
     """
     computes a block of ky matrix and its derivative to hyper-parameter
     If the cpu set up is None, it uses as much as posible cpus
@@ -474,7 +468,7 @@
 def get_neg_like_grad(hyps: np.ndarray, name: str,
                       kernel_grad, output = None,
                       cutoffs=None, hyps_mask=None,
-                      n_cpus=1, n_sample=100):
+                      n_cpus=1, n_sample=100, print_progress=False):
     """compute the log likelihood and its gradients
 
     :param hyps: list of hyper-parameters
@@ -533,7 +527,13 @@
         output.write_to_log(ostring, name="hyps")
         output.write_to_log('like: ' + str(like)+'\n', name="hyps")
 
+    if print_progress:
+        print('\nhyperparameters: '+str(hyps))
+        print('likelihood: ' + str(like))
+        print('likelihood gradient: ' + str(like_grad))
+
     return -like, -like_grad
+
 
 
 def get_like_grad_from_mats(ky_mat, hyp_mat, name):
@@ -578,15 +578,6 @@
 
     return like, like_grad
 
-
-<<<<<<< HEAD
-=======
-def get_neg_likelihood(hyps, training_data: list,
-                       training_labels_np,
-                       kernel, cutoffs=None, output=None,
-                       ncpus=1):
-    """compute the negative log likelihood
->>>>>>> 68ee2976
 
 def get_ky_mat_update(ky_mat_old, hyps: np.ndarray, name: str,
                       kernel, cutoffs=None, hyps_mask=None,
@@ -750,15 +741,6 @@
 
     return k_v
 
-<<<<<<< HEAD
-=======
-def get_neg_like_grad(hyps, training_data: list,
-                      training_labels_np: np.ndarray,
-                      kernel_grad, cutoffs=None,
-                      output=None, ncpus=1, print_progress=False):
-    """compute the log likelihood and its gradients
->>>>>>> 68ee2976
-
 def get_kernel_vector(name, kernel, x, d_1, hyps,
                       cutoffs=None, hyps_mask=None,
                       n_cpus=1, n_sample=100):
@@ -881,7 +863,6 @@
     :rtype: np.ndarray
     """
 
-<<<<<<< HEAD
     training_data = _global_training_data[name]
     size = len(training_data)
 
@@ -920,11 +901,3 @@
         c.join()
 
     return k12_v
-=======
-    if print_progress:
-        print('\nhyperparameters: '+str(hyps))
-        print('likelihood: ' + str(like))
-        print('likelihood gradient: ' + str(like_grad))
-
-    return -like, -like_grad
->>>>>>> 68ee2976
